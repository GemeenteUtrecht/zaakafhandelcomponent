--- conflicted
+++ resolved
@@ -20,7 +20,7 @@
     send_message,
 )
 from ..forms import ClaimTaskForm
-<<<<<<< HEAD
+from ..permissions import zaakproces_send_message, zaakproces_usertasks
 from ..services import (
     _client_from_url,
     fetch_zaaktype,
@@ -28,11 +28,7 @@
     get_roltypen,
     get_zaak,
 )
-=======
-from ..permissions import zaakproces_send_message, zaakproces_usertasks
-from ..services import _client_from_url, find_zaak, get_zaak
 from .utils import get_zaak_from_query
->>>>>>> 5cbed018
 
 User = get_user_model()
 
@@ -200,33 +196,19 @@
     form_class = ClaimTaskForm
     permission_required = zaakproces_usertasks.name
 
-    def form_valid(self, form: ClaimTaskForm):
-        zaak = get_zaak(zaak_url=form.cleaned_data["zaak"])
-        self.check_object_permissions(zaak)
-
-        _next = form.cleaned_data["next"] or self.request.META["HTTP_REFERER"]
-        task_id = form.cleaned_data["task_id"]
-        zaak_url = form.cleaned_data["zaak"]
-        zaak = get_zaak(zaak_url=zaak_url)
-        zaak.zaaktype = fetch_zaaktype(zaak.zaaktype)
-
-        camunda_client = get_client()
-        camunda_client.post(
-            f"task/{task_id}/claim", json={"userId": self.request.user.username}
-        )
-
+    def _create_rol(self, zaak):
         # fetch roltype
         roltypen = get_roltypen(zaak.zaaktype, omschrijving_generiek="behandelaar")
         if not roltypen:
             return
         roltype = roltypen[0]
 
-        zrc_client = _client_from_url(zaak_url)
+        zrc_client = _client_from_url(zaak.url)
         voorletters = " ".join(
             [part[0] for part in self.request.user.first_name.split()]
         )
         data = {
-            "zaak": zaak_url,
+            "zaak": zaak.url,
             "betrokkeneType": "medewerker",
             "roltype": roltype.url,
             "roltoelichting": "task claiming",
@@ -238,6 +220,23 @@
         }
         zrc_client.create("rol", data)
 
+    def form_valid(self, form: ClaimTaskForm):
+        zaak = get_zaak(zaak_url=form.cleaned_data["zaak"])
+        self.check_object_permissions(zaak)
+
+        _next = form.cleaned_data["next"] or self.request.META["HTTP_REFERER"]
+        task_id = form.cleaned_data["task_id"]
+        zaak_url = form.cleaned_data["zaak"]
+        zaak = get_zaak(zaak_url=zaak_url)
+        zaak.zaaktype = fetch_zaaktype(zaak.zaaktype)
+
+        camunda_client = get_client()
+        camunda_client.post(
+            f"task/{task_id}/claim", json={"userId": self.request.user.username}
+        )
+
+        self._create_rol(zaak)
+
         return HttpResponseRedirect(_next)
 
     def form_invalid(self, form):
