--- conflicted
+++ resolved
@@ -12,10 +12,7 @@
     '<rootDir>/libs/features/reports',
     '<rootDir>/libs/features/forms',
     '<rootDir>/libs/features/auth-profiles',
-<<<<<<< HEAD
     '<rootDir>/libs/features/contezza-document-search',
-=======
     '<rootDir>/libs/features/dashboard',
->>>>>>> e8c19e75
   ],
 };