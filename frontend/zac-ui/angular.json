{
  "version": 1,
  "projects": {
    "zac-ui": {
      "projectType": "application",
      "schematics": {
        "@schematics/angular:component": {
          "style": "scss"
        }
      },
      "root": "apps/zac-ui",
      "sourceRoot": "apps/zac-ui/src",
      "prefix": "gu",
      "architect": {
        "build": {
          "builder": "@angular-devkit/build-angular:browser",
          "options": {
            "outputPath": "dist/apps/zac-ui",
            "index": "apps/zac-ui/src/index.html",
            "main": "apps/zac-ui/src/main.ts",
            "polyfills": "apps/zac-ui/src/polyfills.ts",
            "tsConfig": "apps/zac-ui/tsconfig.app.json",
            "assets": [
<<<<<<< HEAD
              "apps/zac-ui/src/favicon.ico",
              "apps/zac-ui/src/assets",
              "apps/zac-ui/src/assets/styles",
              {
                "glob": "pdf.worker.js",
                "input": "node_modules/pdfjs-dist/build",
                "output": "/"
              },
              {
                "glob": "pdf.worker.min.js",
                "input": "node_modules/pdfjs-dist/build",
                "output": "/"
              },
              {
                "glob": "app.config.json",
                "input": "libs/features/contezza-document-search/src",
                "output": "/"
              },
              {
                "glob": "**/*",
                "input": "libs/features/contezza-document-search/src/assets",
                "output": "/assets"
              }
=======
              { "glob": "**/*", "input": "node_modules/leaflet/dist/images/", "output": "./assets/vendor/leaflet" },
              { "glob": "**/*", "input": "libs/shared/ui/components/src/lib/components/map/assets", "output": "./assets/map" },
              "apps/zac-ui/src/favicon.ico",
              "apps/zac-ui/src/assets",
>>>>>>> 049dc05d
            ],
            "styles": [
              "node_modules/@angular/material/prebuilt-themes/indigo-pink.css",
              "node_modules/@ng-select/ng-select/themes/default.theme.css",
              "./node_modules/leaflet/dist/leaflet.css",
              "node_modules/ngx-bootstrap/tabs/tabs.css",
              "apps/zac-ui/src/styles.scss",
              "apps/zac-ui/src/theme.scss"
            ],
            "stylePreprocessorOptions": {
              "includePaths": ["libs/shared/ui/styling/src/lib"]
            },
            "baseHref": "/ui/",
            "scripts": [],
            "vendorChunk": true,
            "extractLicenses": false,
            "buildOptimizer": false,
            "sourceMap": true,
            "optimization": false,
            "namedChunks": true
          },
          "configurations": {
            "production": {
              "fileReplacements": [
                {
                  "replace": "apps/zac-ui/src/environments/environment.ts",
                  "with": "apps/zac-ui/src/environments/environment.prod.ts"
                }
              ],
              "optimization": true,
              "outputHashing": "all",
              "sourceMap": false,
              "namedChunks": false,
              "extractLicenses": true,
              "vendorChunk": false,
              "buildOptimizer": true,
              "budgets": [
                {
                  "type": "initial",
                  "maximumWarning": "2mb",
                  "maximumError": "5mb"
                },
                {
                  "type": "anyComponentStyle",
                  "maximumWarning": "6kb",
                  "maximumError": "64kb"
                }
              ]
            }
          },
          "defaultConfiguration": ""
        },
        "serve": {
          "builder": "@angular-devkit/build-angular:dev-server",
          "options": {
            "browserTarget": "zac-ui:build",
            "host": "0.0.0.0",
            "port": 4200,
            "open": true,
            "proxyConfig": "proxy.conf.js"
          },
          "configurations": {
            "production": {
              "browserTarget": "zac-ui:build:production"
            }
          }
        },
        "extract-i18n": {
          "builder": "@angular-devkit/build-angular:extract-i18n",
          "options": {
            "browserTarget": "zac-ui:build"
          }
        },
        "lint": {
          "builder": "@angular-devkit/build-angular:tslint",
          "options": {
            "tsConfig": [
              "apps/zac-ui/tsconfig.app.json",
              "apps/zac-ui/tsconfig.spec.json",
              "apps/zac-ui/tsconfig.editor.json"
            ],
            "exclude": ["**/node_modules/**", "!apps/zac-ui/**/*"]
          }
        },
        "test": {
          "builder": "@nrwl/jest:jest",
          "options": {
            "jestConfig": "apps/zac-ui/jest.config.js",
            "passWithNoTests": true
          }
        }
      }
    },
    "zac-ui-e2e": {
      "root": "apps/zac-ui-e2e",
      "sourceRoot": "apps/zac-ui-e2e/src",
      "projectType": "application",
      "architect": {
        "e2e": {
          "builder": "@nrwl/cypress:cypress",
          "options": {
            "cypressConfig": "apps/zac-ui-e2e/cypress.json",
            "tsConfig": "apps/zac-ui-e2e/tsconfig.e2e.json",
            "devServerTarget": "zac-ui:serve"
          },
          "configurations": {
            "production": {
              "devServerTarget": "zac-ui:serve:production"
            }
          }
        },
        "lint": {
          "builder": "@angular-devkit/build-angular:tslint",
          "options": {
            "tsConfig": ["apps/zac-ui-e2e/tsconfig.e2e.json"],
            "exclude": ["**/node_modules/**", "!apps/zac-ui-e2e/**/*"]
          }
        }
      }
    },
    "features-kownsl": {
      "projectType": "library",
      "root": "libs/features/kownsl",
      "sourceRoot": "libs/features/kownsl/src",
      "prefix": "gu",
      "architect": {
        "build": {
          "builder": "@nrwl/angular:package",
          "options": {
            "tsConfig": "libs/features/kownsl/tsconfig.lib.json",
            "project": "libs/features/kownsl/ng-package.json"
          },
          "configurations": {
            "production": {
              "tsConfig": "libs/features/kownsl/tsconfig.lib.prod.json"
            }
          }
        },
        "lint": {
          "builder": "@angular-devkit/build-angular:tslint",
          "options": {
            "tsConfig": [
              "libs/features/kownsl/tsconfig.lib.json",
              "libs/features/kownsl/tsconfig.spec.json"
            ],
            "exclude": ["**/node_modules/**", "!libs/features/kownsl/**/*"]
          }
        },
        "test": {
          "builder": "@nrwl/jest:jest",
          "options": {
            "jestConfig": "libs/features/kownsl/jest.config.js",
            "passWithNoTests": true
          }
        }
      },
      "schematics": {
        "@schematics/angular:component": {
          "style": "scss"
        }
      }
    },
    "shared-ui-components": {
      "projectType": "library",
      "root": "libs/shared/ui/components",
      "sourceRoot": "libs/shared/ui/components/src",
      "prefix": "gu",
      "architect": {
        "build": {
          "builder": "@nrwl/angular:package",
          "options": {
            "tsConfig": "libs/shared/ui/components/tsconfig.lib.json",
            "project": "libs/shared/ui/components/ng-package.json"
          },
          "configurations": {
            "production": {
              "tsConfig": "libs/shared/ui/components/tsconfig.lib.prod.json"
            }
          }
        },
        "lint": {
          "builder": "@angular-devkit/build-angular:tslint",
          "options": {
            "tsConfig": [
              "libs/shared/ui/components/tsconfig.lib.json",
              "libs/shared/ui/components/tsconfig.spec.json"
            ],
            "exclude": ["**/node_modules/**", "!libs/shared/ui/components/**/*"]
          }
        },
        "test": {
          "builder": "@nrwl/jest:jest",
          "options": {
            "jestConfig": "libs/shared/ui/components/jest.config.js",
            "passWithNoTests": true
          }
        }
      },
      "schematics": {
        "@schematics/angular:component": {
          "style": "scss"
        }
      }
    },
    "shared-ui-styling": {
      "projectType": "library",
      "root": "libs/shared/ui/styling",
      "sourceRoot": "libs/shared/ui/styling/src",
      "prefix": "gu",
      "architect": {
        "lint": {
          "builder": "@angular-devkit/build-angular:tslint",
          "options": {
            "tsConfig": [
              "libs/shared/ui/styling/tsconfig.lib.json",
              "libs/shared/ui/styling/tsconfig.spec.json"
            ],
            "exclude": ["**/node_modules/**", "!libs/shared/ui/styling/**/*"]
          }
        },
        "test": {
          "builder": "@nrwl/jest:jest",
          "options": {
            "jestConfig": "libs/shared/ui/styling/jest.config.js",
            "passWithNoTests": true
          }
        }
      },
      "schematics": {
        "@schematics/angular:component": {
          "style": "scss"
        }
      }
    },
    "shared-data-access-services": {
      "projectType": "library",
      "root": "libs/shared/data-access/services",
      "sourceRoot": "libs/shared/data-access/services/src",
      "prefix": "gu",
      "architect": {
        "lint": {
          "builder": "@angular-devkit/build-angular:tslint",
          "options": {
            "tsConfig": [
              "libs/shared/data-access/services/tsconfig.lib.json",
              "libs/shared/data-access/services/tsconfig.spec.json"
            ],
            "exclude": [
              "**/node_modules/**",
              "!libs/shared/data-access/services/**/*"
            ]
          }
        },
        "test": {
          "builder": "@nrwl/jest:jest",
          "options": {
            "jestConfig": "libs/shared/data-access/services/jest.config.js",
            "passWithNoTests": true
          }
        }
      },
      "schematics": {
        "@schematics/angular:component": {
          "style": "scss"
        }
      }
    },
    "shared-utils": {
      "projectType": "library",
      "root": "libs/shared/utils",
      "sourceRoot": "libs/shared/utils/src",
      "prefix": "gu",
      "architect": {
        "lint": {
          "builder": "@angular-devkit/build-angular:tslint",
          "options": {
            "tsConfig": [
              "libs/shared/utils/tsconfig.lib.json",
              "libs/shared/utils/tsconfig.spec.json"
            ],
            "exclude": ["**/node_modules/**", "!libs/shared/utils/**/*"]
          }
        },
        "test": {
          "builder": "@nrwl/jest:jest",
          "options": {
            "jestConfig": "libs/shared/utils/jest.config.js",
            "passWithNoTests": true
          }
        }
      },
      "schematics": {
        "@schematics/angular:component": {
          "style": "scss"
        }
      }
    },
    "features-zaak-detail": {
      "projectType": "library",
      "root": "libs/features/zaak-detail",
      "sourceRoot": "libs/features/zaak-detail/src",
      "prefix": "gu",
      "architect": {
        "build": {
          "builder": "@nrwl/angular:package",
          "options": {
            "tsConfig": "libs/features/zaak-detail/tsconfig.lib.json",
            "project": "libs/features/zaak-detail/ng-package.json"
          },
          "configurations": {
            "production": {
              "tsConfig": "libs/features/zaak-detail/tsconfig.lib.prod.json"
            }
          }
        },
        "lint": {
          "builder": "@angular-devkit/build-angular:tslint",
          "options": {
            "tsConfig": [
              "libs/features/zaak-detail/tsconfig.lib.json",
              "libs/features/zaak-detail/tsconfig.spec.json"
            ],
            "exclude": ["**/node_modules/**", "!libs/features/zaak-detail/**/*"]
          }
        },
        "test": {
          "builder": "@nrwl/jest:jest",
          "options": {
            "jestConfig": "libs/features/zaak-detail/jest.config.js",
            "passWithNoTests": true
          }
        }
      },
      "schematics": {
        "@schematics/angular:component": {
          "style": "scss"
        }
      }
    },
    "features-search": {
      "projectType": "library",
      "root": "libs/features/search",
      "sourceRoot": "libs/features/search/src",
      "prefix": "gu",
      "architect": {
        "build": {
          "builder": "@nrwl/angular:package",
          "options": {
            "tsConfig": "libs/features/search/tsconfig.lib.json",
            "project": "libs/features/search/ng-package.json"
          },
          "configurations": {
            "production": {
              "tsConfig": "libs/features/search/tsconfig.lib.prod.json"
            }
          }
        },
        "lint": {
          "builder": "@angular-devkit/build-angular:tslint",
          "options": {
            "tsConfig": [
              "libs/features/search/tsconfig.lib.json",
              "libs/features/search/tsconfig.spec.json"
            ],
            "exclude": ["**/node_modules/**", "!libs/features/search/**/*"]
          }
        },
        "test": {
          "builder": "@nrwl/jest:jest",
          "options": {
            "jestConfig": "libs/features/search/jest.config.js",
            "passWithNoTests": true
          }
        }
      },
      "schematics": {
        "@schematics/angular:component": {
          "style": "scss"
        }
      }
    },
    "features-workstack": {
      "projectType": "library",
      "root": "libs/features/workstack",
      "sourceRoot": "libs/features/workstack/src",
      "prefix": "gu",
      "architect": {
        "build": {
          "builder": "@nrwl/angular:package",
          "options": {
            "tsConfig": "libs/features/workstack/tsconfig.lib.json",
            "project": "libs/features/workstack/ng-package.json"
          },
          "configurations": {
            "production": {
              "tsConfig": "libs/features/workstack/tsconfig.lib.prod.json"
            }
          }
        },
        "lint": {
          "builder": "@angular-devkit/build-angular:tslint",
          "options": {
            "tsConfig": [
              "libs/features/workstack/tsconfig.lib.json",
              "libs/features/workstack/tsconfig.spec.json"
            ],
            "exclude": ["**/node_modules/**", "!libs/features/workstack/**/*"]
          }
        },
        "test": {
          "builder": "@nrwl/jest:jest",
          "options": {
            "jestConfig": "libs/features/workstack/jest.config.js",
            "passWithNoTests": true
          }
        }
      },
      "schematics": {
        "@schematics/angular:component": {
          "style": "scss"
        }
      }
    },
    "features-reports": {
      "projectType": "library",
      "root": "libs/features/reports",
      "sourceRoot": "libs/features/reports/src",
      "prefix": "gu",
      "architect": {
        "build": {
          "builder": "@nrwl/angular:package",
          "options": {
            "tsConfig": "libs/features/reports/tsconfig.lib.json",
            "project": "libs/features/reports/ng-package.json"
          },
          "configurations": {
            "production": {
              "tsConfig": "libs/features/reports/tsconfig.lib.prod.json"
            }
          }
        },
        "lint": {
          "builder": "@angular-devkit/build-angular:tslint",
          "options": {
            "tsConfig": [
              "libs/features/reports/tsconfig.lib.json",
              "libs/features/reports/tsconfig.spec.json"
            ],
            "exclude": ["**/node_modules/**", "!libs/features/reports/**/*"]
          }
        },
        "test": {
          "builder": "@nrwl/jest:jest",
          "options": {
            "jestConfig": "libs/features/reports/jest.config.js",
            "passWithNoTests": true
          }
        }
      },
      "schematics": {
        "@schematics/angular:component": {
          "style": "scss"
        }
      }
    },
    "features-forms": {
      "projectType": "library",
      "root": "libs/features/forms",
      "sourceRoot": "libs/features/forms/src",
      "prefix": "gu",
      "architect": {
        "build": {
          "builder": "@nrwl/angular:package",
          "options": {
            "tsConfig": "libs/features/forms/tsconfig.lib.json",
            "project": "libs/features/forms/ng-package.json"
          },
          "configurations": {
            "production": {
              "tsConfig": "libs/features/forms/tsconfig.lib.prod.json"
            }
          }
        },
        "lint": {
          "builder": "@angular-devkit/build-angular:tslint",
          "options": {
            "tsConfig": [
              "libs/features/forms/tsconfig.lib.json",
              "libs/features/forms/tsconfig.spec.json"
            ],
            "exclude": ["**/node_modules/**", "!libs/features/forms/**/*"]
          }
        },
        "test": {
          "builder": "@nrwl/jest:jest",
          "options": {
            "jestConfig": "libs/features/forms/jest.config.js",
            "passWithNoTests": true
          }
        }
      },
      "schematics": {
        "@schematics/angular:component": {
          "style": "scss"
        }
      }
    },
    "features-contezza-document-search": {
      "projectType": "library",
      "root": "libs/features/contezza-document-search",
      "sourceRoot": "libs/features/contezza-document-search/src",
      "prefix": "gu",
      "architect": {
        "build": {
          "builder": "@nrwl/angular:package",
          "options": {
            "tsConfig": "libs/features/contezza-document-search/tsconfig.lib.json",
            "project": "libs/features/contezza-document-search/ng-package.json"
          },
          "configurations": {
            "production": {
              "tsConfig": "libs/features/contezza-document-search/tsconfig.lib.prod.json"
            }
          }
        },
        "lint": {
          "builder": "@angular-devkit/build-angular:tslint",
          "options": {
            "tsConfig": [
              "libs/features/contezza-document-search/tsconfig.lib.json",
              "libs/features/contezza-document-search/tsconfig.spec.json"
            ],
            "exclude": [
              "**/node_modules/**",
              "!libs/features/contezza-document-search/**/*"
            ]
          }
        },
        "test": {
          "builder": "@nrwl/jest:jest",
          "options": {
            "jestConfig": "libs/features/contezza-document-search/jest.config.js",
            "passWithNoTests": true
          }
        }
      },
      "schematics": {
        "@schematics/angular:component": {
          "style": "scss"
        }
      }
    },
    "features-auth-profiles": {
      "projectType": "library",
      "root": "libs/features/auth-profiles",
      "sourceRoot": "libs/features/auth-profiles/src",
      "prefix": "gu",
      "architect": {
        "build": {
          "builder": "@nrwl/angular:package",
          "options": {
            "tsConfig": "libs/features/auth-profiles/tsconfig.lib.json",
            "project": "libs/features/auth-profiles/ng-package.json"
          },
          "configurations": {
            "production": {
              "tsConfig": "libs/features/auth-profiles/tsconfig.lib.prod.json"
            }
          }
        },
        "lint": {
          "builder": "@angular-devkit/build-angular:tslint",
          "options": {
            "tsConfig": [
              "libs/features/auth-profiles/tsconfig.lib.json",
              "libs/features/auth-profiles/tsconfig.spec.json"
            ],
            "exclude": [
              "**/node_modules/**",
              "!libs/features/auth-profiles/**/*"
            ]
          }
        },
        "test": {
          "builder": "@nrwl/jest:jest",
          "options": {
            "jestConfig": "libs/features/auth-profiles/jest.config.js",
            "passWithNoTests": true
          }
        }
      },
      "schematics": {
        "@schematics/angular:component": {
          "style": "scss"
        }
      }
    },
    "features-dashboard": {
      "projectType": "library",
      "root": "libs/features/dashboard",
      "sourceRoot": "libs/features/dashboard/src",
      "prefix": "gu",
      "architect": {
        "build": {
          "builder": "@nrwl/angular:package",
          "options": {
            "tsConfig": "libs/features/dashboard/tsconfig.lib.json",
            "project": "libs/features/dashboard/ng-package.json"
          },
          "configurations": {
            "production": {
              "tsConfig": "libs/features/dashboard/tsconfig.lib.prod.json"
            }
          }
        },
        "lint": {
          "builder": "@angular-devkit/build-angular:tslint",
          "options": {
            "tsConfig": [
              "libs/features/dashboard/tsconfig.lib.json",
              "libs/features/dashboard/tsconfig.spec.json"
            ],
            "exclude": ["**/node_modules/**", "!libs/features/dashboard/**/*"]
          }
        },
        "test": {
          "builder": "@nrwl/jest:jest",
          "options": {
            "jestConfig": "libs/features/dashboard/jest.config.js",
            "passWithNoTests": true
          }
        }
      },
      "schematics": {
        "@schematics/angular:component": {
          "style": "scss"
        }
      }
    }
  },
  "cli": {
    "defaultCollection": "@nrwl/angular"
  },
  "schematics": {
    "@nrwl/workspace": {
      "library": {
        "linter": "tslint"
      }
    },
    "@nrwl/cypress": {
      "cypress-project": {
        "linter": "tslint"
      }
    },
    "@nrwl/node": {
      "application": {
        "linter": "tslint"
      },
      "library": {
        "linter": "tslint"
      }
    },
    "@nrwl/nest": {
      "application": {
        "linter": "tslint"
      },
      "library": {
        "linter": "tslint"
      }
    },
    "@nrwl/express": {
      "application": {
        "linter": "tslint"
      },
      "library": {
        "linter": "tslint"
      }
    },
    "@nrwl/angular:application": {
      "unitTestRunner": "jest",
      "e2eTestRunner": "cypress"
    },
    "@nrwl/angular:library": {
      "unitTestRunner": "jest"
    }
  },
  "defaultProject": "zac-ui"
}<|MERGE_RESOLUTION|>--- conflicted
+++ resolved
@@ -21,7 +21,6 @@
             "polyfills": "apps/zac-ui/src/polyfills.ts",
             "tsConfig": "apps/zac-ui/tsconfig.app.json",
             "assets": [
-<<<<<<< HEAD
               "apps/zac-ui/src/favicon.ico",
               "apps/zac-ui/src/assets",
               "apps/zac-ui/src/assets/styles",
@@ -45,12 +44,12 @@
                 "input": "libs/features/contezza-document-search/src/assets",
                 "output": "/assets"
               }
-=======
+            ],
+            "assets": [
               { "glob": "**/*", "input": "node_modules/leaflet/dist/images/", "output": "./assets/vendor/leaflet" },
               { "glob": "**/*", "input": "libs/shared/ui/components/src/lib/components/map/assets", "output": "./assets/map" },
               "apps/zac-ui/src/favicon.ico",
               "apps/zac-ui/src/assets",
->>>>>>> 049dc05d
             ],
             "styles": [
               "node_modules/@angular/material/prebuilt-themes/indigo-pink.css",
