<div class="document-toevoegen">
  <form [formGroup]="addDocumentForm">
    <div class="form-group" *ngIf="!updateDocument">
      <label class="h4 d-inline-block mr-2">Documenttype</label>
      <p>Kies een relevant documenttype. Je ziet de documenttypes die bij het zaaktype horen.</p>
      <gu-multiselect
        [multiple]="false"
        [items]="documentTypes"
        placeholder="Selecteer documenttype"
        bindLabel="omschrijving"
        bindValue="url"
        class="mb-4"
        [control]="documentTypeControl"
        appendTo="body"
      >
      </gu-multiselect>
    </div>
    <div class="form-group">
      <gu-file-upload (selectedFileOutput)="handleFileSelect($event)"></gu-file-upload>
    </div>
    <div class="form-group mt-4">
      <gu-input *ngIf="updateDocument"
                [control]="reasonControl"
                [required]="true"
                type="text"
                label="Reden">
      </gu-input>
    </div>
    <div class="d-flex justify-content-end">
      <button gu-button
<<<<<<< HEAD
=======
              *ngIf="activity"
              buttonStyle="tertiary"
              [size]="activity ? 'small' : 'large'"
              (click)="closeForm.emit(true)">
        Sluiten
      </button>
      <button gu-button
>>>>>>> 75730e2e
              [disabled]="!addDocumentForm.valid || isSubmitting"
              [loading]="isSubmitting"
              buttonStyle="primary"
              [size]="activity ? 'small' : 'large'"
              (click)="submitForm()">
<<<<<<< HEAD
        Document {{ updateDocument ? 'overschrijven' : 'toevoegen'}}
=======
        Opslaan
>>>>>>> 75730e2e
      </button>
    </div>
  </form>
</div><|MERGE_RESOLUTION|>--- conflicted
+++ resolved
@@ -28,8 +28,6 @@
     </div>
     <div class="d-flex justify-content-end">
       <button gu-button
-<<<<<<< HEAD
-=======
               *ngIf="activity"
               buttonStyle="tertiary"
               [size]="activity ? 'small' : 'large'"
@@ -37,17 +35,12 @@
         Sluiten
       </button>
       <button gu-button
->>>>>>> 75730e2e
               [disabled]="!addDocumentForm.valid || isSubmitting"
               [loading]="isSubmitting"
               buttonStyle="primary"
               [size]="activity ? 'small' : 'large'"
               (click)="submitForm()">
-<<<<<<< HEAD
-        Document {{ updateDocument ? 'overschrijven' : 'toevoegen'}}
-=======
         Opslaan
->>>>>>> 75730e2e
       </button>
     </div>
   </form>
