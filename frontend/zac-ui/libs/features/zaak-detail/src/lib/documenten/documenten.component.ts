import { Component, OnInit } from '@angular/core';
import { CellData, Table, RowData } from '@gu/models';
import { ApplicationHttpClient } from '@gu/services';
import { ActivatedRoute } from '@angular/router';
import { Observable } from 'rxjs';
import { HttpResponse } from '@angular/common/http';
import { convertKbToMb } from '@gu/utils';

<<<<<<< HEAD
import {DocumentUrls } from './documenten.interface';
=======
import { Document, DocumentUrls, ReadWriteDocument } from './documenten.interface';
import { DocumentenService } from './documenten.service';
>>>>>>> 06d0abe1

@Component({
  selector: 'gu-documenten',
  templateUrl: './documenten.component.html',
  styleUrls: ['./documenten.component.scss']
})

export class DocumentenComponent implements OnInit {
  tableData: Table = {
    headData: ['Op slot', 'Acties', '', 'Bestandsnaam', 'Type', 'Vertrouwelijkheid', 'Bestandsgrootte'],
    bodyData: []
  }

  documentsData: any;

  isLoading = true;
  hasError: boolean;
  errorMessage: string;

  bronorganisatie: string;
  identificatie: string;

  docsInEditMode: string[] = [];
  deleteUrls: DocumentUrls[] = [];

  constructor(
    private http: ApplicationHttpClient,
    private route: ActivatedRoute,
    private documentenService: DocumentenService
  ) {
    this.route.paramMap.subscribe( params => {
      this.bronorganisatie = params.get('bronorganisatie');
      this.identificatie = params.get('identificatie');
    });
  }

  ngOnInit(): void {
    this.isLoading = true;
    this.documentenService.getDocuments(this.bronorganisatie, this.identificatie).subscribe( data => {
      this.tableData.bodyData = this.formatTableData(data)
      this.documentsData = data;
      this.isLoading = false;
    }, res => {
      this.errorMessage = res.error.detail;
      this.hasError = true;
      this.isLoading = false;
    })
  }

  formatTableData(data): RowData[] {
    return data.map( (element: Document) => {
     const icon = element.locked ? 'lock' : 'lock_open'
     const iconColor = element.locked ? 'orange' : 'green'
     const bestandsomvang =
       element.bestandsomvang > 999 ? `${(convertKbToMb(element.bestandsomvang, 2)).toLocaleString("nl-NL")} MB`
       : `${element.bestandsomvang} KB`;
     const editLabel = this.docsInEditMode.includes(element.writeUrl) ? 'Bewerkingen opslaan' : 'Bewerken';
     const editButtonStyle = this.docsInEditMode.includes(element.writeUrl) ? 'primary' : 'tertiary';

     const cellData: RowData = {
       cellData: {
         opSlot: {
           type: 'icon',
           label: icon,
           iconColor: iconColor
         },
         lezen: {
           type: 'button',
           label: 'Lezen',
           value: element.readUrl
<<<<<<< HEAD
         },
         bewerken: {
           type: 'button',
           label: editLabel,
           value: element.writeUrl,
           buttonType: editButtonStyle
         },
=======
         },
         bewerken: {
           type: 'button',
           label: editLabel,
           value: element.writeUrl,
           buttonType: editButtonStyle
         },
>>>>>>> 06d0abe1
         bestandsnaam: element.bestandsnaam,
         type: element.informatieobjecttype['omschrijving'],
         vertrouwelijkheid: element.vertrouwelijkheidaanduiding,
         bestandsomvang: bestandsomvang
       }
     }
     return cellData;
    })
  }

  handleTableButtonOutput(action: object) {
    const actionType = Object.keys(action)[0];
    const actionUrl = action[actionType];

<<<<<<< HEAD
=======
    switch (actionType) {
      case 'lezen':
        this.readDocument(actionUrl);
        break;
      case 'bewerken':
        this.editDocument(actionUrl);
        break;
    }
>>>>>>> 06d0abe1
    if (actionType === 'bewerken') {
      this.editDocument(actionUrl);
    }
  }

<<<<<<< HEAD
  editDocument(actionUrl) {
    if (!this.docsInEditMode.includes(actionUrl)) {
      this.docsInEditMode.push(actionUrl);
      this.openDocumentEdit(actionUrl);
    } else {
      this.deleteUrls.forEach(document => {
        if (document.actionUrl === actionUrl) {

        }
      })
    }
  }

  openDocumentEdit(actionUrl) {
    this.writeDocuments(actionUrl).subscribe( res => {
      console.log(res);
=======
  readDocument(readUrl) {
    this.documentenService.readDocument(readUrl).subscribe( (res: ReadWriteDocument) => {
      window.open(res.magicUrl, "_blank");
    }, errorResponse => {

    })
  }

  editDocument(writeUrl) {
    if (!this.docsInEditMode.includes(writeUrl)) {
      this.docsInEditMode.push(writeUrl);
      this.openDocumentEdit(writeUrl);
    } else {
      this.deleteUrls.forEach( (document, index) => {
        if (document.writeUrl === writeUrl) {
          this.closeDocumentEdit(document.deleteUrl, writeUrl);
          this.deleteUrls.splice(index, 1);
        }
      })
    }
  }

  openDocumentEdit(writeUrl) {
    this.documentenService.openDocumentEdit(writeUrl).subscribe( (res: ReadWriteDocument) => {
      // Open document
      window.open(res.magicUrl, "_blank");

      // Change table layout so "Bewerkingen opslaan" button will be shown
      this.tableData.bodyData = this.formatTableData(this.documentsData);

      // Map received deleteUrl to the writeUrl
      this.addDeleteUrlsMapping(writeUrl, res.deleteUrl);
>>>>>>> 06d0abe1
    }, errorResponse => {

    })
  }

<<<<<<< HEAD
  getDocuments(): Observable<HttpResponse<any>> {
    const endpoint = encodeURI(`/api/core/cases/${this.bronorganisatie}/${this.identificatie}/documents`);
    return this.http.Get<any>(endpoint);
  }

  writeDocuments(writeUrl): Observable<HttpResponse<any>> {
    const endpoint = encodeURI(writeUrl);
    return this.http.Post<any>(endpoint);
  }
=======
  closeDocumentEdit(deleteUrl, writeUrl) {
    return this.documentenService.closeDocumentEdit(deleteUrl).subscribe( res => {
      // Remove deleteUrl mapping from local array
      this.deleteUrls.forEach( (document, index) => {
        if (document.deleteUrl === deleteUrl) {
          this.deleteUrls.splice(index, 1);
        }
      })

      // Remove editMode
      this.docsInEditMode = this.docsInEditMode.filter(e => e !== writeUrl);
      this.tableData.bodyData = this.formatTableData(this.documentsData);
    }, errorResponse => {

    })
  }

  addDeleteUrlsMapping(writeUrl, deleteUrl) {
    const urlMapping = {
      writeUrl: writeUrl,
      deleteUrl: deleteUrl
    }
    this.deleteUrls.push(urlMapping);
  }

>>>>>>> 06d0abe1
}<|MERGE_RESOLUTION|>--- conflicted
+++ resolved
@@ -6,12 +6,8 @@
 import { HttpResponse } from '@angular/common/http';
 import { convertKbToMb } from '@gu/utils';
 
-<<<<<<< HEAD
-import {DocumentUrls } from './documenten.interface';
-=======
 import { Document, DocumentUrls, ReadWriteDocument } from './documenten.interface';
 import { DocumentenService } from './documenten.service';
->>>>>>> 06d0abe1
 
 @Component({
   selector: 'gu-documenten',
@@ -82,7 +78,6 @@
            type: 'button',
            label: 'Lezen',
            value: element.readUrl
-<<<<<<< HEAD
          },
          bewerken: {
            type: 'button',
@@ -90,15 +85,6 @@
            value: element.writeUrl,
            buttonType: editButtonStyle
          },
-=======
-         },
-         bewerken: {
-           type: 'button',
-           label: editLabel,
-           value: element.writeUrl,
-           buttonType: editButtonStyle
-         },
->>>>>>> 06d0abe1
          bestandsnaam: element.bestandsnaam,
          type: element.informatieobjecttype['omschrijving'],
          vertrouwelijkheid: element.vertrouwelijkheidaanduiding,
@@ -113,8 +99,6 @@
     const actionType = Object.keys(action)[0];
     const actionUrl = action[actionType];
 
-<<<<<<< HEAD
-=======
     switch (actionType) {
       case 'lezen':
         this.readDocument(actionUrl);
@@ -123,30 +107,11 @@
         this.editDocument(actionUrl);
         break;
     }
->>>>>>> 06d0abe1
     if (actionType === 'bewerken') {
       this.editDocument(actionUrl);
     }
   }
 
-<<<<<<< HEAD
-  editDocument(actionUrl) {
-    if (!this.docsInEditMode.includes(actionUrl)) {
-      this.docsInEditMode.push(actionUrl);
-      this.openDocumentEdit(actionUrl);
-    } else {
-      this.deleteUrls.forEach(document => {
-        if (document.actionUrl === actionUrl) {
-
-        }
-      })
-    }
-  }
-
-  openDocumentEdit(actionUrl) {
-    this.writeDocuments(actionUrl).subscribe( res => {
-      console.log(res);
-=======
   readDocument(readUrl) {
     this.documentenService.readDocument(readUrl).subscribe( (res: ReadWriteDocument) => {
       window.open(res.magicUrl, "_blank");
@@ -179,23 +144,11 @@
 
       // Map received deleteUrl to the writeUrl
       this.addDeleteUrlsMapping(writeUrl, res.deleteUrl);
->>>>>>> 06d0abe1
     }, errorResponse => {
 
     })
   }
 
-<<<<<<< HEAD
-  getDocuments(): Observable<HttpResponse<any>> {
-    const endpoint = encodeURI(`/api/core/cases/${this.bronorganisatie}/${this.identificatie}/documents`);
-    return this.http.Get<any>(endpoint);
-  }
-
-  writeDocuments(writeUrl): Observable<HttpResponse<any>> {
-    const endpoint = encodeURI(writeUrl);
-    return this.http.Post<any>(endpoint);
-  }
-=======
   closeDocumentEdit(deleteUrl, writeUrl) {
     return this.documentenService.closeDocumentEdit(deleteUrl).subscribe( res => {
       // Remove deleteUrl mapping from local array
@@ -221,5 +174,4 @@
     this.deleteUrls.push(urlMapping);
   }
 
->>>>>>> 06d0abe1
 }