--- conflicted
+++ resolved
@@ -2,11 +2,8 @@
 import { Observable } from 'rxjs';
 import { Document, ExtensiveCell, ReadWriteDocument, RowData, Table } from '@gu/models';
 import { ApplicationHttpClient } from '@gu/services';
-<<<<<<< HEAD
+import {CachedObservableMethod} from '@gu/utils';
 import { HttpResponse } from '@angular/common/http';
-=======
-import {CachedObservableMethod} from '@gu/utils';
->>>>>>> 049dc05d
 
 @Injectable({
   providedIn: 'root'
@@ -30,7 +27,6 @@
     return this.http.Delete<any>(endpoint);
   }
 
-<<<<<<< HEAD
   getConfidentiality(): Observable<any> {
     const endpoint = encodeURI("/api/core/vertrouwelijkheidsaanduidingen");
     return this.http.Get<any>(endpoint);
@@ -49,8 +45,6 @@
     return this.http.Get<any>(endpoint);
   }
 
-=======
->>>>>>> 049dc05d
   /**
    * Format the layout of the table.
    * @param data
