import { Component, EventEmitter, Input, OnInit, Output, ViewChild } from '@angular/core';
import { FormBuilder, FormControl, FormGroup, Validators } from '@angular/forms';
import { FileUploadComponent, ModalService, SnackbarService } from '@gu/components';
import { Document } from '@gu/models';
import { DocumentenService } from '../documenten.service';

import {CachedObservableMethod} from '@gu/utils';
import { Observable } from 'rxjs';
import {HttpResponse} from "@angular/common/http";
import {ApplicationHttpClient} from "@gu/services";

/**
 * This component allows users to add or override documents.
 *
 * Requires mainZaakUrl: case url
 * Requires zaaktypeurl: case type url
 * Requires bronorganisatie: organisation
 * Requires identificatie: identification

 * Takes activity: Specifies if the documents are for the activity widget (needs extra field "Beschrijving").
 * Takes documentUrl: When updating a document, the url of the document is needed to know which document needs to be updated.
 *
 * Emits reload: event to notify that the parent component can reload.
 * Emits closeModal: event to notify that the parent component can close the modal.
 * Emits uploadedDocument: emits the url of the uploaded document
 */
@Component({
  selector: 'gu-document-toevoegen',
  templateUrl: './document-toevoegen.component.html',
  styleUrls: ['./document-toevoegen.component.scss']
})
export class DocumentToevoegenComponent implements OnInit {
  @Input() mainZaakUrl: string;
  @Input() zaaktypeurl: string;
  @Input() bronorganisatie: string;
  @Input() identificatie: string;
  @Input() activity: string;
  @Input() documentUrl?: string;
  @Input() updateDocument: boolean;

  @Output() reload: EventEmitter<boolean> = new EventEmitter<boolean>();
  @Output() closeModal: EventEmitter<boolean> = new EventEmitter<boolean>();
  @Output() uploadedDocument: EventEmitter<Document> = new EventEmitter<Document>();
<<<<<<< HEAD
=======
  @Output() closeForm: EventEmitter<boolean> = new EventEmitter<boolean>();
>>>>>>> 75730e2e

  @ViewChild(FileUploadComponent) private fileUploadComponent: FileUploadComponent

  readonly errorMessage = 'Er is een fout opgetreden bij het ophalen van documenten.';

  documentTypes: any;
  addDocumentForm: FormGroup;
  isLoading: boolean;
  isSubmitting: boolean;

  constructor(
    private documentService: DocumentenService,
    private fb: FormBuilder,
    private http: ApplicationHttpClient,
    private modalService: ModalService,
    private snackbarService: SnackbarService,
  ) { }

  ngOnInit() {
    this.addDocumentForm = this.fb.group({
      documentFile: this.fb.control("", Validators.required)
    })

    if (!this.updateDocument) {
      const documentTypeControl = this.fb.control("", Validators.required);
      this.addDocumentForm.addControl('documentType', documentTypeControl);
    }

    if (this.updateDocument) {
      const reasonControl = this.fb.control("", Validators.required);
      this.addDocumentForm.addControl('reason', reasonControl);
    }

    this.fetchDocumentTypes()
  }

  get documentTypeControl(): FormControl {
    return this.addDocumentForm.controls['documentType'] as FormControl;
  }

  get reasonControl(): FormControl {
    return this.addDocumentForm.controls['reason'] as FormControl;
  }

  fetchDocumentTypes() {
    this.isLoading = true;
    if (this.mainZaakUrl) {
      this.documentService.getDocumentTypes(this.mainZaakUrl).subscribe( res => {
        this.documentTypes = res;
      })
    }
  }

  @CachedObservableMethod('DocumentToevoegenComponent.getDocumentTypes')
  getDocumentTypes(): Observable<HttpResponse<any>> {
    const endpoint = encodeURI(`/api/core/document-types?zaak=${this.mainZaakUrl}`);
    return this.http.Get<any>(endpoint);
  }

  submitForm(): void {
    const formData = new FormData();

    formData.append("file", this.addDocumentForm.controls['documentFile'].value);
    formData.append("zaak", this.mainZaakUrl);

    if (!this.updateDocument) {
      formData.append("informatieobjecttype", this.addDocumentForm.controls['documentType'].value);
    }

    if (this.activity) {
      formData.append("beschrijving", `Document voor activiteit '${this.activity}'`);
    }

    if (this.updateDocument) {
      formData.append("url", this.documentUrl);
      formData.append("reden", this.addDocumentForm.controls['reason'].value);
    }

    this.isSubmitting = true;

    if (!this.updateDocument) {
      this.documentService.postDocument(formData).subscribe(res => {
        this.closeAndResetForm();
        this.uploadedDocument.emit(res)
        this.isSubmitting = false;
      }, errorRes => {
        this.reportError(errorRes);
      })
    } else if (this.updateDocument) {
<<<<<<< HEAD
      this.documentService.patchDocument(formData, this.bronorganisatie, this.identificatie).subscribe(() => {
=======
      this.documentService.patchDocument(formData).subscribe(() => {
>>>>>>> 75730e2e
        this.closeAndResetForm()
        this.isSubmitting = false;
      }, errorRes => {
        this.reportError(errorRes);
      })
    }
  }

  /**
   * Closes modals and resets the forms
   */
  closeAndResetForm() {
    this.fileUploadComponent.resetFileInput();
    this.reload.emit(true);
    this.closeModal.emit(true);
    if (!this.activity) {
      this.modalService.close("document-toevoegen-modal");
      this.modalService.close("document-overschrijven-modal");
    }
    this.addDocumentForm.reset();
  }

  postDocument(formData: FormData): Observable<Document> {
    return this.http.Post<any>(encodeURI('/api/core/cases/document'), formData);
  }

  patchDocument(formData: FormData): Observable<any> {
    return this.http.Patch<any>(encodeURI('/api/core/cases/document'), formData);
  }

  async handleFileSelect(file: File) {
    this.addDocumentForm.controls['documentFile'].setValue(file);
  }

  /**
   * Error callback.
   * @param {*} error
   */
  reportError(error: any): void {
    this.snackbarService.openSnackBar(this.errorMessage, 'Sluiten', 'warn');
    console.error(error);
  }
}<|MERGE_RESOLUTION|>--- conflicted
+++ resolved
@@ -41,10 +41,7 @@
   @Output() reload: EventEmitter<boolean> = new EventEmitter<boolean>();
   @Output() closeModal: EventEmitter<boolean> = new EventEmitter<boolean>();
   @Output() uploadedDocument: EventEmitter<Document> = new EventEmitter<Document>();
-<<<<<<< HEAD
-=======
   @Output() closeForm: EventEmitter<boolean> = new EventEmitter<boolean>();
->>>>>>> 75730e2e
 
   @ViewChild(FileUploadComponent) private fileUploadComponent: FileUploadComponent
 
@@ -134,11 +131,7 @@
         this.reportError(errorRes);
       })
     } else if (this.updateDocument) {
-<<<<<<< HEAD
-      this.documentService.patchDocument(formData, this.bronorganisatie, this.identificatie).subscribe(() => {
-=======
       this.documentService.patchDocument(formData).subscribe(() => {
->>>>>>> 75730e2e
         this.closeAndResetForm()
         this.isSubmitting = false;
       }, errorRes => {
