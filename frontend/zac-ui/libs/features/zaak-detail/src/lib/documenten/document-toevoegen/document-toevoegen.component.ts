import { Component, EventEmitter, Input, OnInit, Output, ViewChild } from '@angular/core';
import { FormBuilder, FormControl, FormGroup, Validators } from '@angular/forms';
import { FileUploadComponent, ModalService, SnackbarService } from '@gu/components';
import { Document } from '@gu/models';
<<<<<<< HEAD
import { DocumentenService } from '../documenten.service';


/**
 * This component allows users to add or override documents.
 *
 * Requires mainZaakUrl: case url
 * Requires zaaktypeurl: case type url
 * Requires bronorganisatie: organisation
 * Requires identificatie: identification

 * Takes activity: Specifies if the documents are for the activity widget (needs extra field "Beschrijving").
 * Takes documentUrl: When updating a document, the url of the document is needed to know which document needs to be updated.
 *
 * Emits reload: event to notify that the parent component can reload.
 * Emits closeModal: event to notify that the parent component can close the modal.
 * Emits uploadedDocument: emits the url of the uploaded document
 */
=======
import {CachedObservableMethod} from '@gu/utils';

>>>>>>> 049dc05d
@Component({
  selector: 'gu-document-toevoegen',
  templateUrl: './document-toevoegen.component.html',
  styleUrls: ['./document-toevoegen.component.scss']
})
export class DocumentToevoegenComponent implements OnInit {

  @Input() mainZaakUrl: string;
  @Input() zaaktypeurl: string;
  @Input() bronorganisatie: string;
  @Input() identificatie: string;
  @Input() activity: string;
  @Input() documentUrl?: string;
  @Input() updateDocument: boolean;

  @Output() reload: EventEmitter<boolean> = new EventEmitter<boolean>();
  @Output() closeModal: EventEmitter<boolean> = new EventEmitter<boolean>();
  @Output() uploadedDocument: EventEmitter<Document> = new EventEmitter<Document>();

  @ViewChild(FileUploadComponent) private fileUploadComponent: FileUploadComponent

  readonly errorMessage = 'Er is een fout opgetreden bij het ophalen van documenten.';

  documentTypes: any;
  addDocumentForm: FormGroup;
  isLoading: boolean;
  isSubmitting: boolean;

  constructor(
    private documentService: DocumentenService,
    private fb: FormBuilder,
    private modalService: ModalService,
    private snackbarService: SnackbarService,
  ) { }


  //
  // Getters / setters.
  //

  get documentTypeControl(): FormControl {
    return this.addDocumentForm.controls['documentType'] as FormControl;
  }

  get reasonControl(): FormControl {
    return this.addDocumentForm.controls['reason'] as FormControl;
  }

  //
  // Angular lifecycle.
  //

  /**
   * A lifecycle hook that is called after Angular has initialized all data-bound properties of a directive. Define an
   * ngOnInit() method to handle any additional initialization tasks.
   */

  ngOnInit() {
    this.addDocumentForm = this.fb.group({
      documentFile: this.fb.control("", Validators.required)
    })

    if (!this.updateDocument) {
      const documentTypeControl = this.fb.control("", Validators.required);
      this.addDocumentForm.addControl('documentType', documentTypeControl);
    }

    if (this.updateDocument) {
      const reasonControl = this.fb.control("", Validators.required);
      this.addDocumentForm.addControl('reason', reasonControl);
    }

    this.fetchDocumentTypes()
  }

  //
  // Context.
  //
  /**
   * Fetch document types.
   */
  fetchDocumentTypes() {
    this.isLoading = true;
    if (this.mainZaakUrl) {
      this.documentService.getDocumentTypes(this.mainZaakUrl).subscribe( res => {
        this.documentTypes = res;
      })
    }
  }
<<<<<<< HEAD
  /**
   * Submit form.
   */
=======

  @CachedObservableMethod('DocumentToevoegenComponent.getDocumentTypes')
  getDocumentTypes(): Observable<HttpResponse<any>> {
    const endpoint = encodeURI(`/api/core/document-types?zaak=${this.mainZaakUrl}`);
    return this.http.Get<any>(endpoint);
  }

>>>>>>> 049dc05d
  submitForm(): void {
    const formData = new FormData();

    formData.append("file", this.addDocumentForm.controls['documentFile'].value);
    formData.append("zaak", this.mainZaakUrl);

    if (!this.updateDocument) {
      formData.append("informatieobjecttype", this.addDocumentForm.controls['documentType'].value);
    }

    if (this.activity) {
      formData.append("beschrijving", `Document voor activiteit '${this.activity}'`);
    }

    if (this.updateDocument) {
      formData.append("url", this.documentUrl);
      formData.append("reden", this.addDocumentForm.controls['reason'].value);
    }

    this.isSubmitting = true;

    if (!this.updateDocument) {
      this.documentService.postDocument(formData).subscribe(res => {
        this.closeAndResetForm();
        this.uploadedDocument.emit(res)
        this.isSubmitting = false;
      }, errorRes => {
        this.reportError(errorRes);
      })
    } else if (this.updateDocument) {
      this.documentService.patchDocument(formData, this.bronorganisatie, this.identificatie).subscribe(() => {
        this.closeAndResetForm()
        this.isSubmitting = false;
      }, errorRes => {
        this.reportError(errorRes);
      })
    }
  }

  /**
   * Closes modals and resets the forms
   */
  closeAndResetForm() {
    this.fileUploadComponent.resetFileInput();
    this.reload.emit(true);
    this.closeModal.emit(true);
    if (!this.activity) {
      this.modalService.close("document-toevoegen-modal");
      this.modalService.close("document-overschrijven-modal");
    }
    this.addDocumentForm.reset();
  }

  //
  // Events.
  //

  /**
   * Add selected file to the form.
   * @param {File} file
   * @returns {Promise<void>}
   */
  async handleFileSelect(file: File) {
    this.addDocumentForm.controls['documentFile'].setValue(file);
  }

  //
  // Error handling.
  //

  /**
   * Error callback.
   * @param {*} error
   */
  reportError(error: any): void {
    this.snackbarService.openSnackBar(this.errorMessage, 'Sluiten', 'warn');
    console.error(error);
  }

}<|MERGE_RESOLUTION|>--- conflicted
+++ resolved
@@ -2,9 +2,9 @@
 import { FormBuilder, FormControl, FormGroup, Validators } from '@angular/forms';
 import { FileUploadComponent, ModalService, SnackbarService } from '@gu/components';
 import { Document } from '@gu/models';
-<<<<<<< HEAD
 import { DocumentenService } from '../documenten.service';
 
+import {CachedObservableMethod} from '@gu/utils';
 
 /**
  * This component allows users to add or override documents.
@@ -21,17 +21,12 @@
  * Emits closeModal: event to notify that the parent component can close the modal.
  * Emits uploadedDocument: emits the url of the uploaded document
  */
-=======
-import {CachedObservableMethod} from '@gu/utils';
-
->>>>>>> 049dc05d
 @Component({
   selector: 'gu-document-toevoegen',
   templateUrl: './document-toevoegen.component.html',
   styleUrls: ['./document-toevoegen.component.scss']
 })
 export class DocumentToevoegenComponent implements OnInit {
-
   @Input() mainZaakUrl: string;
   @Input() zaaktypeurl: string;
   @Input() bronorganisatie: string;
@@ -60,28 +55,6 @@
     private snackbarService: SnackbarService,
   ) { }
 
-
-  //
-  // Getters / setters.
-  //
-
-  get documentTypeControl(): FormControl {
-    return this.addDocumentForm.controls['documentType'] as FormControl;
-  }
-
-  get reasonControl(): FormControl {
-    return this.addDocumentForm.controls['reason'] as FormControl;
-  }
-
-  //
-  // Angular lifecycle.
-  //
-
-  /**
-   * A lifecycle hook that is called after Angular has initialized all data-bound properties of a directive. Define an
-   * ngOnInit() method to handle any additional initialization tasks.
-   */
-
   ngOnInit() {
     this.addDocumentForm = this.fb.group({
       documentFile: this.fb.control("", Validators.required)
@@ -100,12 +73,14 @@
     this.fetchDocumentTypes()
   }
 
-  //
-  // Context.
-  //
-  /**
-   * Fetch document types.
-   */
+  get documentTypeControl(): FormControl {
+    return this.addDocumentForm.controls['documentType'] as FormControl;
+  }
+
+  get reasonControl(): FormControl {
+    return this.addDocumentForm.controls['reason'] as FormControl;
+  }
+
   fetchDocumentTypes() {
     this.isLoading = true;
     if (this.mainZaakUrl) {
@@ -114,11 +89,6 @@
       })
     }
   }
-<<<<<<< HEAD
-  /**
-   * Submit form.
-   */
-=======
 
   @CachedObservableMethod('DocumentToevoegenComponent.getDocumentTypes')
   getDocumentTypes(): Observable<HttpResponse<any>> {
@@ -126,7 +96,6 @@
     return this.http.Get<any>(endpoint);
   }
 
->>>>>>> 049dc05d
   submitForm(): void {
     const formData = new FormData();
 
@@ -180,22 +149,17 @@
     this.addDocumentForm.reset();
   }
 
-  //
-  // Events.
-  //
+  postDocument(formData: FormData): Observable<Document> {
+    return this.http.Post<any>(encodeURI('/api/core/cases/document'), formData);
+  }
 
-  /**
-   * Add selected file to the form.
-   * @param {File} file
-   * @returns {Promise<void>}
-   */
+  patchDocument(formData: FormData): Observable<any> {
+    return this.http.Patch<any>(encodeURI('/api/core/cases/document'), formData);
+  }
+
   async handleFileSelect(file: File) {
     this.addDocumentForm.controls['documentFile'].setValue(file);
   }
-
-  //
-  // Error handling.
-  //
 
   /**
    * Error callback.
@@ -205,5 +169,4 @@
     this.snackbarService.openSnackBar(this.errorMessage, 'Sluiten', 'warn');
     console.error(error);
   }
-
 }