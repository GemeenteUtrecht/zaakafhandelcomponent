--- conflicted
+++ resolved
@@ -1,12 +1,8 @@
 <div class="gerelateerde-objecten card">
 
-<<<<<<< HEAD
-  <h3 class="d-inline-block mr-1">Gerelateerde objecten</h3>
-  <gu-tooltip type="primary" inline="true">Objecten die gerelateerd zijn aan deze zaak zoals een pand</gu-tooltip>
-=======
   <div class="d-flex justify-content-between">
     <span>
-      <h2 class="d-inline-block mr-1">Gerelateerde objecten</h2>
+      <h3 class="d-inline-block mr-1">Gerelateerde objecten</h3>
       <gu-tooltip type="primary" inline="true">Objecten die gerelateerd zijn aan deze zaak zoals een pand</gu-tooltip>
     </span>
 
@@ -19,7 +15,6 @@
       Toevoegen
     </button>
   </div>
->>>>>>> 0a4cad4d
 
   <!-- Loading -->
   <ng-container *ngIf="isLoading">
