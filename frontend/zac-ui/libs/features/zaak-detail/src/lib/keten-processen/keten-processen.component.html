--- conflicted
+++ resolved
@@ -24,11 +24,7 @@
       </div>
       <ng-container *ngFor="let subProcess of data[0].subProcesses">
         <div class="taak" *ngFor="let task of subProcess.tasks">
-<<<<<<< HEAD
-          <p class="p--marginsmall p--bold d-inline-block">{{task.name}}</p>
-=======
           <p class="p--marginsmall p--bold d-inline-block" *ngIf="task.name">{{task.name}}</p>
->>>>>>> 06d0abe1
           <label class="label label--date">{{task.created | date:'fullDate'}}</label>
           <gu-chip
             *ngIf="!!task.assignee"
