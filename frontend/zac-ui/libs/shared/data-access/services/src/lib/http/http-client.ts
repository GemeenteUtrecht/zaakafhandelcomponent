import {HttpClient, HttpHeaders, HttpParams} from '@angular/common/http';
import {Injectable} from '@angular/core';
import {Observable} from 'rxjs';

export interface IRequestOptions {
  headers?: HttpHeaders;
  observe?: any;
  params?: HttpParams;
  reportProgress?: boolean;
  responseType?: any;
  withCredentials?: boolean;
  body?: any;
}

export function applicationHttpClientCreator(http: HttpClient) {
  return new ApplicationHttpClient(http);
}

@Injectable({
  providedIn: 'root'
})
export class ApplicationHttpClient {

  public constructor(public http: HttpClient) {}

  public Get<T>(endPoint: string, options?: IRequestOptions): Observable<any> {
    return this.http.get<T>(endPoint, options);
  }

  public Post<T>(endPoint: string, params?: object, options?: IRequestOptions): Observable<any> {
    const headers = new HttpHeaders().set('Content-Type', 'application/json');
    options = {
      headers: headers,
      withCredentials: true
    }
    return this.http.post<T>(endPoint, params, options);
  }

  public Put<T>(endPoint: string, params: object, options?: IRequestOptions): Observable<any> {
    return this.http.put<T>(endPoint, params, options);
  }

  public Delete<T>(endPoint: string, options?: IRequestOptions): Observable<any> {
<<<<<<< HEAD
=======
    options = {
      withCredentials: true
    }
>>>>>>> 06d0abe1
    return this.http.delete<T>(endPoint, options);
  }
}<|MERGE_RESOLUTION|>--- conflicted
+++ resolved
@@ -41,12 +41,9 @@
   }
 
   public Delete<T>(endPoint: string, options?: IRequestOptions): Observable<any> {
-<<<<<<< HEAD
-=======
     options = {
       withCredentials: true
     }
->>>>>>> 06d0abe1
     return this.http.delete<T>(endPoint, options);
   }
 }