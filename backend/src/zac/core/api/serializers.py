from typing import Any

from django.core.validators import RegexValidator
from django.template.defaultfilters import filesizeformat
from django.urls import reverse
from django.utils.translation import gettext as _

from rest_framework import serializers
from zgw_consumers.api_models.catalogi import (
    EIGENSCHAP_FORMATEN,
    Eigenschap,
    EigenschapSpecificatie,
    InformatieObjectType,
    ResultaatType,
    StatusType,
    ZaakType,
)
from zgw_consumers.api_models.constants import AardRelatieChoices, RolTypes
from zgw_consumers.api_models.documenten import Document
from zgw_consumers.api_models.zaken import Resultaat, Status, ZaakEigenschap
from zgw_consumers.drf.serializers import APIModelSerializer

from zac.contrib.dowc.constants import DocFileTypes
from zac.core.rollen import Rol
from zgw.models.zrc import Zaak

from ..zaakobjecten import ZaakObjectGroup
from .utils import (
    CSMultipleChoiceField,
    TypeChoices,
    ValidExpandChoices,
    ValidFieldChoices,
    get_informatieobjecttypen_for_zaak,
)


class InformatieObjectTypeSerializer(serializers.Serializer):
    url = serializers.URLField()
    omschrijving = serializers.CharField()


class AddDocumentSerializer(serializers.Serializer):
    informatieobjecttype = serializers.URLField(required=True)
    zaak = serializers.URLField(required=True)
    file = serializers.FileField(required=True, use_url=False)

    beschrijving = serializers.CharField(required=False)

    def validate(self, data):
        zaak_url = data.get("zaak")
        informatieobjecttype_url = data.get("informatieobjecttype")

        if zaak_url and informatieobjecttype_url:
            informatieobjecttypen = get_informatieobjecttypen_for_zaak(zaak_url)
            present = any(
                iot
                for iot in informatieobjecttypen
                if iot.url == informatieobjecttype_url
            )
            if not present:
                raise serializers.ValidationError(
                    "Invalid informatieobjecttype URL given."
                )

        return data


class AddDocumentResponseSerializer(serializers.Serializer):
    document = serializers.URLField(source="url")


class DocumentInfoSerializer(serializers.Serializer):
    document_type = serializers.CharField(source="informatieobjecttype.omschrijving")
    titel = serializers.CharField()
    vertrouwelijkheidaanduiding = serializers.CharField(
        source="get_vertrouwelijkheidaanduiding_display"
    )
    bestandsgrootte = serializers.SerializerMethodField()

    read_url = serializers.SerializerMethodField(
        label=_("ZAC document read URL"),
        help_text=_(
            "The document URL for the end user that opens a document to be read. Will serve the file from a WebDAV server."
        ),
    )

    def get_bestandsgrootte(self, obj):
        return filesizeformat(obj.bestandsomvang)

    def get_read_url(self, obj) -> str:
<<<<<<< HEAD
        path = reverse(
=======
        return reverse(
>>>>>>> 06d0abe1
            "dowc:request-doc",
            kwargs={
                "bronorganisatie": obj.bronorganisatie,
                "identificatie": obj.identificatie,
                "purpose": DocFileTypes.read,
            },
        )


class ExpandParamSerializer(serializers.Serializer):
    fields = CSMultipleChoiceField(
        choices=ValidExpandChoices.choices,
        required=False,
    )


class ExtraInfoUpSerializer(serializers.Serializer):
    burgerservicenummer = serializers.CharField(
        allow_blank=False,
        required=True,
        max_length=9,
        validators=[
            RegexValidator(
                regex="^[0-9]{9}$",
                message="Een BSN heeft 9 cijfers.",
                code="invalid",
            )
        ],
    )

    doelbinding = serializers.CharField(
        allow_blank=False,
        required=True,
    )

    fields = CSMultipleChoiceField(
        choices=ValidFieldChoices.choices,
        required=True,
        strict=True,
    )


class ExtraInfoSubjectSerializer(serializers.Serializer):
    geboortedatum = serializers.CharField()
    geboorteland = serializers.CharField()
    kinderen = serializers.ListField()
    verblijfplaats = serializers.DictField()
    partners = serializers.ListField()


class AddZaakRelationSerializer(serializers.Serializer):
    relation_zaak = serializers.URLField(required=True)
    aard_relatie = serializers.ChoiceField(required=True, choices=AardRelatieChoices)
    main_zaak = serializers.URLField(required=True)

    def validate(self, data):
        """Check that the main zaak and the relation are not the same"""

        if data["relation_zaak"] == data["main_zaak"]:
            raise serializers.ValidationError(
                _("Zaken kunnen niet met zichzelf gerelateerd worden.")
            )
        return data


class ZaakIdentificatieSerializer(serializers.Serializer):
    identificatie = serializers.CharField(required=True)


class ZaakSerializer(serializers.Serializer):
    identificatie = serializers.CharField(required=True)
    bronorganisatie = serializers.CharField(required=True)
    url = serializers.URLField(required=True)


class ZaakTypeSerializer(APIModelSerializer):
    class Meta:
        model = ZaakType
        fields = (
            "url",
            "catalogus",
            "omschrijving",
            "versiedatum",
        )


class ZaakDetailSerializer(APIModelSerializer):
    zaaktype = ZaakTypeSerializer()
    deadline = serializers.DateField(read_only=True)
    deadline_progress = serializers.FloatField(
        label=_("Progress towards deadline"),
        read_only=True,
        help_text=_(
            "Value between 0-100, representing a percentage. 100 means the deadline "
            "has been reached or exceeded."
        ),
    )

    class Meta:
        model = Zaak
        fields = (
            "url",
            "identificatie",
            "bronorganisatie",
            "zaaktype",
            "omschrijving",
            "toelichting",
            "registratiedatum",
            "startdatum",
            "einddatum",
            "einddatum_gepland",
            "uiterlijke_einddatum_afdoening",
            "vertrouwelijkheidaanduiding",
            "deadline",
            "deadline_progress",
        )


class StatusTypeSerializer(APIModelSerializer):
    class Meta:
        model = StatusType
        fields = (
            "url",
            "omschrijving",
            "omschrijving_generiek",
            "statustekst",
            "volgnummer",
            "is_eindstatus",
        )


class ZaakStatusSerializer(APIModelSerializer):
    statustype = StatusTypeSerializer()

    class Meta:
        model = Status
        fields = (
            "url",
            "datum_status_gezet",
            "statustoelichting",
            "statustype",
        )


class ResultaatTypeSerializer(APIModelSerializer):
    class Meta:
        model = ResultaatType
        fields = ("url", "omschrijving")


class ResultaatSerializer(APIModelSerializer):
    resultaattype = ResultaatTypeSerializer()

    class Meta:
        model = Resultaat
        fields = ("url", "resultaattype", "toelichting")


class EigenschapSpecificatieSerializer(APIModelSerializer):
    waardenverzameling = serializers.ListField(child=serializers.CharField())
    formaat = serializers.ChoiceField(
        choices=list(EIGENSCHAP_FORMATEN.keys()),
        label=_("data type"),
    )

    class Meta:
        model = EigenschapSpecificatie
        fields = (
            "groep",
            "formaat",
            "lengte",
            "kardinaliteit",
            "waardenverzameling",
        )


class EigenschapSerializer(APIModelSerializer):
    specificatie = EigenschapSpecificatieSerializer(label=_("property definition"))

    class Meta:
        model = Eigenschap
        fields = (
            "url",
            "naam",
            "toelichting",
            "specificatie",
        )


class ZaakEigenschapSerializer(APIModelSerializer):
    value = serializers.SerializerMethodField(
        label=_("property value"),
        help_text=_("The backing data type depens on the eigenschap format."),
    )
    eigenschap = EigenschapSerializer()

    class Meta:
        model = ZaakEigenschap
        fields = (
            "url",
            "eigenschap",
            "value",
        )

    def get_value(self, obj) -> Any:
        return obj.get_waarde()


class DocumentTypeSerializer(APIModelSerializer):
    class Meta:
        model = InformatieObjectType
        fields = (
            "url",
            "omschrijving",
        )


class ZaakDocumentSerializer(APIModelSerializer):
    read_url = serializers.SerializerMethodField(
        label=_("ZAC document read URL"),
        help_text=_(
            "The document URL for the end user that opens a document to be read. Will serve the file from a WebDAV server."
        ),
    )
    write_url = serializers.SerializerMethodField(
        label=_("ZAC document write URL"),
        help_text=_(
            "The document URL for the end user that opens a document to be written. Will serve the file from a WebDAV server."
        ),
    )
    vertrouwelijkheidaanduiding = serializers.CharField(
        source="get_vertrouwelijkheidaanduiding_display"
    )
    informatieobjecttype = DocumentTypeSerializer()

    class Meta:
        model = Document
        fields = (
            "url",
            "auteur",
            "identificatie",
            "beschrijving",
            "bestandsnaam",
            "locked",
            "informatieobjecttype",
            "titel",
            "vertrouwelijkheidaanduiding",
            "bestandsomvang",
            "read_url",
            "write_url",
        )
        extra_kwargs = {
            "bestandsomvang": {
                "help_text": _("File size in bytes"),
            }
        }

    def get_read_url(self, obj) -> str:
<<<<<<< HEAD
        path = reverse(
=======
        return reverse(
>>>>>>> 06d0abe1
            "dowc:request-doc",
            kwargs={
                "bronorganisatie": obj.bronorganisatie,
                "identificatie": obj.identificatie,
                "purpose": DocFileTypes.read,
            },
        )
<<<<<<< HEAD
        return self.context["request"].build_absolute_uri(path)

    def get_write_url(self, obj) -> str:
        path = reverse(
=======

    def get_write_url(self, obj) -> str:
        return reverse(
>>>>>>> 06d0abe1
            "dowc:request-doc",
            kwargs={
                "bronorganisatie": obj.bronorganisatie,
                "identificatie": obj.identificatie,
                "purpose": DocFileTypes.write,
            },
        )


class RelatedZaakDetailSerializer(ZaakDetailSerializer):
    status = ZaakStatusSerializer()
    resultaat = ResultaatSerializer()

    class Meta(ZaakDetailSerializer.Meta):
        fields = ZaakDetailSerializer.Meta.fields + ("status", "resultaat")


class RelatedZaakSerializer(serializers.Serializer):
    aard_relatie = serializers.CharField()
    zaak = RelatedZaakDetailSerializer()


class RolSerializer(APIModelSerializer):
    name = serializers.CharField(source="get_name")
    identificatie = serializers.CharField(source="get_identificatie")
    betrokkene_type = serializers.ChoiceField(choices=RolTypes)
    betrokkene_type_display = serializers.CharField(
        source="get_betrokkene_type_display"
    )

    class Meta:
        model = Rol
        fields = (
            "url",
            "betrokkene_type",
            "betrokkene_type_display",
            "omschrijving",
            "omschrijving_generiek",
            "roltoelichting",
            "registratiedatum",
            "name",
            "identificatie",
        )


class ZaakObjectGroupSerializer(APIModelSerializer):
    items = serializers.ListField(
        child=serializers.JSONField(),
        help_text=_(
            "Collection of object-type specific items. "
            "The schema is determined by the usptream API(s). "
            "See `zac.core.zaakobjecten` for the available implementations."
        ),
    )

    class Meta:
        model = ZaakObjectGroup
        fields = ("object_type", "label", "items")


class ZaakTypeAggregateSerializer(serializers.Serializer):
    omschrijving = serializers.CharField()
    identificatie = serializers.CharField()
    catalogus = serializers.URLField()


class SearchEigenschapSpecificatieSerializer(serializers.Serializer):
    type = serializers.ChoiceField(choices=TypeChoices.choices)
    format = serializers.CharField(required=False)
    min_length = serializers.IntegerField(required=False)
    max_length = serializers.IntegerField(required=False)
    enum = serializers.ListField(required=False)

    def get_enum_child_field(self, instance):
        enum = instance.get("enum")

        if not enum:
            return serializers.CharField()

        if instance["type"] == "string":
            return serializers.CharField()

        for el in enum:
            if not isinstance(el, int):
                return serializers.FloatField()

        return serializers.IntegerField()

    def to_representation(self, instance):
        self.fields["enum"].child = self.get_enum_child_field(instance)

        result = super().to_representation(instance)

        return result


class SearchEigenschapSerializer(APIModelSerializer):
    spec = SearchEigenschapSpecificatieSerializer(label=_("property definition"))

    class Meta:
        model = Eigenschap
        fields = (
            "url",
            "name",
            "spec",
        )
        extra_kwargs = {"name": {"source": "naam"}}<|MERGE_RESOLUTION|>--- conflicted
+++ resolved
@@ -88,11 +88,7 @@
         return filesizeformat(obj.bestandsomvang)
 
     def get_read_url(self, obj) -> str:
-<<<<<<< HEAD
-        path = reverse(
-=======
         return reverse(
->>>>>>> 06d0abe1
             "dowc:request-doc",
             kwargs={
                 "bronorganisatie": obj.bronorganisatie,
@@ -351,11 +347,7 @@
         }
 
     def get_read_url(self, obj) -> str:
-<<<<<<< HEAD
-        path = reverse(
-=======
         return reverse(
->>>>>>> 06d0abe1
             "dowc:request-doc",
             kwargs={
                 "bronorganisatie": obj.bronorganisatie,
@@ -363,16 +355,9 @@
                 "purpose": DocFileTypes.read,
             },
         )
-<<<<<<< HEAD
-        return self.context["request"].build_absolute_uri(path)
-
-    def get_write_url(self, obj) -> str:
-        path = reverse(
-=======
 
     def get_write_url(self, obj) -> str:
         return reverse(
->>>>>>> 06d0abe1
             "dowc:request-doc",
             kwargs={
                 "bronorganisatie": obj.bronorganisatie,
