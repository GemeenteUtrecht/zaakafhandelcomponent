<<<<<<< HEAD
from django.utils.translation import gettext_lazy as _
=======
from django.db import transaction
>>>>>>> ba99e2be

from rest_framework import serializers

from zac.accounts.models import User
from zac.utils.validators import ImmutableFieldValidator

from ..models import Activity, Event
from .permission_loaders import add_permissions_for_activity_assignee


class EventSerializer(serializers.ModelSerializer):
    class Meta:
        model = Event
        fields = (
            "id",
            "activity",
            "notes",
            "created",
        )


class ActivitySerializer(serializers.ModelSerializer):
    assignee = serializers.SlugRelatedField(
        slug_field="username",
        queryset=User.objects.all(),
        allow_blank=True,
    )
    events = EventSerializer(many=True, read_only=True)

    class Meta:
        model = Activity
        fields = (
            "id",
            "url",
            "zaak",
            "name",
            "remarks",
            "status",
            "assignee",
            "document",
            "created",
            "events",
        )
        extra_kwargs = {
            "url": {
                "view_name": "activities:activity-detail",
            },
<<<<<<< HEAD
            "zaak": {"validators": (ImmutableFieldValidator(),)},
        }
=======
        }

    @transaction.atomic
    def create(self, validated_data):
        activity = super().create(validated_data)

        # add permissions to assignee
        if activity.assignee:
            add_permissions_for_activity_assignee(activity)
        return activity

    @transaction.atomic
    def update(self, instance, validated_data):
        grant_permissions = (
            validated_data.get("assignee")
            and validated_data.get("assignee") != instance.assignee
        )
        activity = super().update(instance, validated_data)

        # add permissions to assignee
        if grant_permissions:
            add_permissions_for_activity_assignee(activity)
        return activity
>>>>>>> ba99e2be
<|MERGE_RESOLUTION|>--- conflicted
+++ resolved
@@ -1,8 +1,5 @@
-<<<<<<< HEAD
+from django.db import transaction
 from django.utils.translation import gettext_lazy as _
-=======
-from django.db import transaction
->>>>>>> ba99e2be
 
 from rest_framework import serializers
 
@@ -50,10 +47,7 @@
             "url": {
                 "view_name": "activities:activity-detail",
             },
-<<<<<<< HEAD
             "zaak": {"validators": (ImmutableFieldValidator(),)},
-        }
-=======
         }
 
     @transaction.atomic
@@ -76,5 +70,4 @@
         # add permissions to assignee
         if grant_permissions:
             add_permissions_for_activity_assignee(activity)
-        return activity
->>>>>>> ba99e2be
+        return activity