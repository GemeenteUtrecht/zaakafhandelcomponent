from django.db.models import Prefetch
from django.utils.translation import gettext_lazy as _

<<<<<<< HEAD
from drf_spectacular.types import OpenApiTypes
from drf_spectacular.utils import OpenApiParameter, extend_schema, extend_schema_view
from rest_framework import exceptions, mixins, permissions, viewsets
from rest_framework.response import Response

from zac.core.services import get_zaak
=======
from rest_framework import mixins, permissions, viewsets
>>>>>>> ba99e2be

from ..models import Activity, Event
from .filters import ActivityFilter
from .permissions import CanReadOrWriteActivitiesPermission, CanWriteEventsPermission
from .serializers import ActivitySerializer, EventSerializer


@extend_schema_view(
    list=extend_schema(
        summary=_("List activities"),
        parameters=[
            OpenApiParameter(
                name="zaak",
                required=True,
                type=OpenApiTypes.URI,
                description=_("The url of the case related to the activities."),
                location=OpenApiParameter.QUERY,
            )
        ],
    ),
    retrieve=extend_schema(summary=_("Retrieve activity")),
    create=extend_schema(summary=_("Create activity")),
    partial_update=extend_schema(
        summary=_("Update activity"),
    ),
    destroy=extend_schema(summary=_("Destroy activity")),
)
class ActivityViewSet(viewsets.ModelViewSet):
    queryset = (
        Activity.objects.order_by("created")
        .select_related("assignee")
        .prefetch_related(
            Prefetch("events", queryset=Event.objects.order_by("created"))
        )
    )
    permission_classes = (
        permissions.IsAuthenticated,
        CanReadOrWriteActivitiesPermission,
    )
    filterset_class = ActivityFilter
    serializer_class = ActivitySerializer
    http_method_names = ["get", "post", "patch", "delete"]

    def filter_queryset(self, queryset):
        qs = super().filter_queryset(queryset)

        if self.action == "list":
            # for permission reasons, don't allow data retrieval without 'zaak' filter
            zaak_url = self.request.query_params.get("zaak")
            if not zaak_url:
                return queryset.none()

        return qs

    def update(self, request, *args, **kwargs):
        instance = self.get_object()
        serializer = self.get_serializer(
            instance=instance, data=request.data, partial=True
        )
        serializer.is_valid(raise_exception=True)
        self.perform_update(serializer)
        return Response(serializer.data)


@extend_schema_view(
    create=extend_schema(summary=_("Create event")),
)
class EventViewSet(mixins.CreateModelMixin, viewsets.GenericViewSet):
    queryset = Event.objects.none()
    serializer_class = EventSerializer
<<<<<<< HEAD
    permission_classes = (permissions.IsAuthenticated, CanWritePermission)
=======
    permission_classes = (permissions.IsAuthenticated, CanWriteEventsPermission)
    schema = None
>>>>>>> ba99e2be
<|MERGE_RESOLUTION|>--- conflicted
+++ resolved
@@ -1,16 +1,12 @@
 from django.db.models import Prefetch
 from django.utils.translation import gettext_lazy as _
 
-<<<<<<< HEAD
 from drf_spectacular.types import OpenApiTypes
 from drf_spectacular.utils import OpenApiParameter, extend_schema, extend_schema_view
 from rest_framework import exceptions, mixins, permissions, viewsets
 from rest_framework.response import Response
 
 from zac.core.services import get_zaak
-=======
-from rest_framework import mixins, permissions, viewsets
->>>>>>> ba99e2be
 
 from ..models import Activity, Event
 from .filters import ActivityFilter
@@ -81,9 +77,4 @@
 class EventViewSet(mixins.CreateModelMixin, viewsets.GenericViewSet):
     queryset = Event.objects.none()
     serializer_class = EventSerializer
-<<<<<<< HEAD
-    permission_classes = (permissions.IsAuthenticated, CanWritePermission)
-=======
-    permission_classes = (permissions.IsAuthenticated, CanWriteEventsPermission)
-    schema = None
->>>>>>> ba99e2be
+    permission_classes = (permissions.IsAuthenticated, CanWriteEventsPermission)