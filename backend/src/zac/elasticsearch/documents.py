from django.conf import settings

from elasticsearch_dsl import Document, InnerDoc, MetaField, Nested, field


class EigenschapDocument(InnerDoc):
    tekst = field.Object()
    getal = field.Object()
    datum = field.Object()
    datum_tijd = field.Object()


class RolDocument(InnerDoc):
    url = field.Keyword()
    betrokkene_type = field.Keyword()
    omschrijving_generiek = field.Keyword()
    betrokkene_identificatie = field.Object(
        properties={"identificatie": field.Keyword()},
        dynamic=False,
    )


class ZaakTypeDocument(InnerDoc):
    url = field.Keyword()
<<<<<<< HEAD
    omschrijving = field.Text(fields={"keyword": field.Keyword()})
=======
    catalogus = field.Keyword()
    omschrijving = field.Keyword()
>>>>>>> be57093f


class ZaakDocument(Document):
    url = field.Keyword()
<<<<<<< HEAD
    zaaktype = Nested(ZaakTypeDocument)
=======
    zaaktype = field.Object(ZaakTypeDocument)
>>>>>>> be57093f
    identificatie = field.Keyword()
    bronorganisatie = field.Keyword()
    omschrijving = field.Text(fields={"keyword": field.Keyword()})
    vertrouwelijkheidaanduiding = field.Text(fields={"keyword": field.Keyword()})
    va_order = field.Integer()
    rollen = Nested(RolDocument)

    startdatum = field.Date()
    einddatum = field.Date()
    registratiedatum = field.Date()
    deadline = field.Date()

    eigenschappen = field.Object(EigenschapDocument)

    class Index:
        name = settings.ES_INDEX_ZAKEN
        settings = {"index.mapping.ignore_malformed": True}

    class Meta:
        dynamic_templates = MetaField(
            [
                {
                    "eigenschap_string": {
                        "path_match": "eigenschappen.tekst.*",
                        "mapping": {"type": "keyword"},
                    }
                },
                {
                    "eigenschap_number": {
                        "path_match": "eigenschappen.getal.*",
                        "mapping": {"type": "integer"},
                    }
                },
                {
                    "eigenschap_date": {
                        "path_match": "eigenschappen.datum.*",
                        "mapping": {"type": "date"},
                    }
                },
                {
                    "eigenschap_datetime": {
                        "path_match": "eigenschappen.datum_tijd.*",
                        "mapping": {"type": "date"},
                    }
                },
            ]
        )<|MERGE_RESOLUTION|>--- conflicted
+++ resolved
@@ -22,21 +22,13 @@
 
 class ZaakTypeDocument(InnerDoc):
     url = field.Keyword()
-<<<<<<< HEAD
-    omschrijving = field.Text(fields={"keyword": field.Keyword()})
-=======
     catalogus = field.Keyword()
     omschrijving = field.Keyword()
->>>>>>> be57093f
 
 
 class ZaakDocument(Document):
     url = field.Keyword()
-<<<<<<< HEAD
-    zaaktype = Nested(ZaakTypeDocument)
-=======
     zaaktype = field.Object(ZaakTypeDocument)
->>>>>>> be57093f
     identificatie = field.Keyword()
     bronorganisatie = field.Keyword()
     omschrijving = field.Text(fields={"keyword": field.Keyword()})
