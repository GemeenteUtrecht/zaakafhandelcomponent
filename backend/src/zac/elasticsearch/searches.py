import operator
from functools import reduce
from typing import List

from elasticsearch_dsl import Q
from elasticsearch_dsl.query import (
    Bool,
    Exists,
    Match,
    Nested,
    Query,
    QueryString,
    Regexp,
    Term,
    Terms,
)

from zac.accounts.constants import PermissionObjectType
from zac.accounts.models import AtomicPermission, BlueprintPermission, User
from zac.core.permissions import zaken_inzien

from .documents import ZaakDocument

SUPPORTED_QUERY_PARAMS = (
    "identificatie",
    "bronorganisatie",
    "omschrijving",
    "zaaktypen",
    "behandelaar",
    "eigenschappen",
    "ordering",
)


def query_allowed_for_user(
    user: User,
    object_type: str = PermissionObjectType.zaak,
    permission: str = zaken_inzien.name,
) -> Query:
    """
    construct query part to display only allowed zaken
    """
    if user.is_superuser:
        return Q("match_all")

    allowed = []

    # atomic permissions
    object_urls = (
        AtomicPermission.objects.for_user(user)
        .actual()
        .filter(object_type=object_type, permission=permission)
        .values_list("object_url", flat=True)
    )
    if object_urls.count():
        allowed.append(Terms(url=list(object_urls)))

    # blueprint permissions
    for blueprint_permission in (
        BlueprintPermission.objects.for_user(user)
        .actual()
        .filter(object_type=object_type, permission=permission)
    ):
        allowed.append(blueprint_permission.get_search_query())

    if not allowed:
        return Q("match_none")

    return reduce(operator.or_, allowed)


def search(
    user=None,
    size=None,
    identificatie=None,
    bronorganisatie=None,
    omschrijving=None,
    zaaktypen=None,
    behandelaar=None,
    eigenschappen=None,
    only_allowed=True,
    include_closed=True,
    ordering=("-identificatie", "-startdatum", "-registratiedatum"),
) -> List[str]:

    size = size or 10000
    s = ZaakDocument.search()[:size]

    if identificatie:
        s = s.filter(Term(identificatie=identificatie))
    if bronorganisatie:
        s = s.filter(Term(bronorganisatie=bronorganisatie))
    if omschrijving:
        s = s.query(Match(omschrijving=omschrijving))
    if zaaktypen:
<<<<<<< HEAD
        s = s.filter(
            Nested(
                path="zaaktype",
                query=Bool(
                    filter=(
                        Terms(zaaktype__url=zaaktypen)
                    )
                )
            )
        )
=======
        s = s.filter(Terms(zaaktype__url=zaaktypen))
>>>>>>> be57093f
    if behandelaar:
        s = s.filter(
            Nested(
                path="rollen",
                query=Bool(
                    filter=[
                        Term(rollen__betrokkene_type="medewerker"),
                        Term(rollen__omschrijving_generiek="behandelaar"),
                        Term(
                            rollen__betrokkene_identificatie__identificatie=behandelaar
                        ),
                    ]
                ),
            )
        )
    if eigenschappen:
        for eigenschap_name, eigenschap_value in eigenschappen.items():
            # replace points in the field name because ES can't process them
            # see https://discuss.elastic.co/t/class-cast-exception-for-dynamic-field-with-in-its-name/158819/5
            s = s.query(
                QueryString(
                    fields=[f"eigenschappen.*.{eigenschap_name.replace('.', ' ')}"],
                    query=eigenschap_value,
                )
            )

    if not include_closed:
        s = s.filter(~Exists(field="einddatum"))

<<<<<<< HEAD
    # construct query part to display only allowed zaken
    _filters = []
    for filter in allowed:
        combined = Q("match_all")

        if filter["zaaktypen"]:
            combined = combined & Terms(zaaktype=filter["zaaktypen"])

        if filter["max_va"]:
            max_va_order = VertrouwelijkheidsAanduidingen.get_choice(
                filter["max_va"]
            ).order
            combined = combined & Range(va_order={"lte": max_va_order})

        if filter["oo"]:
            combined = combined & Nested(
                path="rollen",
                query=Bool(
                    filter=[
                        Term(rollen__betrokkene_type="organisatorische_eenheid"),
                        Term(
                            rollen__betrokkene_identificatie__identificatie=filter["oo"]
                        ),
                    ]
                ),
            )

        _filters.append(combined)

    if _filters:
        combined_filter = reduce(operator.or_, _filters)
        s = s.filter(combined_filter)
    
=======
    # display only allowed zaken
    if only_allowed:
        s = s.filter(query_allowed_for_user(user))

>>>>>>> be57093f
    if ordering:
        s = s.sort(*ordering)

    response = s.execute()
    zaak_urls = [hit.url for hit in response]
    return zaak_urls


def autocomplete_zaak_search(identificatie: str) -> List[ZaakDocument]:
    search = ZaakDocument.search().query(
        Regexp(
            identificatie={
                "value": f".*{identificatie}.*",
                # "case_insensitive": True,  # 7.10 feature
            }
        )
    )
    response = search.execute()
    return response.hits<|MERGE_RESOLUTION|>--- conflicted
+++ resolved
@@ -93,20 +93,7 @@
     if omschrijving:
         s = s.query(Match(omschrijving=omschrijving))
     if zaaktypen:
-<<<<<<< HEAD
-        s = s.filter(
-            Nested(
-                path="zaaktype",
-                query=Bool(
-                    filter=(
-                        Terms(zaaktype__url=zaaktypen)
-                    )
-                )
-            )
-        )
-=======
         s = s.filter(Terms(zaaktype__url=zaaktypen))
->>>>>>> be57093f
     if behandelaar:
         s = s.filter(
             Nested(
@@ -136,46 +123,10 @@
     if not include_closed:
         s = s.filter(~Exists(field="einddatum"))
 
-<<<<<<< HEAD
-    # construct query part to display only allowed zaken
-    _filters = []
-    for filter in allowed:
-        combined = Q("match_all")
-
-        if filter["zaaktypen"]:
-            combined = combined & Terms(zaaktype=filter["zaaktypen"])
-
-        if filter["max_va"]:
-            max_va_order = VertrouwelijkheidsAanduidingen.get_choice(
-                filter["max_va"]
-            ).order
-            combined = combined & Range(va_order={"lte": max_va_order})
-
-        if filter["oo"]:
-            combined = combined & Nested(
-                path="rollen",
-                query=Bool(
-                    filter=[
-                        Term(rollen__betrokkene_type="organisatorische_eenheid"),
-                        Term(
-                            rollen__betrokkene_identificatie__identificatie=filter["oo"]
-                        ),
-                    ]
-                ),
-            )
-
-        _filters.append(combined)
-
-    if _filters:
-        combined_filter = reduce(operator.or_, _filters)
-        s = s.filter(combined_filter)
-    
-=======
     # display only allowed zaken
     if only_allowed:
         s = s.filter(query_allowed_for_user(user))
 
->>>>>>> be57093f
     if ordering:
         s = s.sort(*ordering)
 
