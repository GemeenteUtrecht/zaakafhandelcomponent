--- conflicted
+++ resolved
@@ -19,11 +19,6 @@
 
 
 def create_zaak_document(zaak: Zaak) -> ZaakDocument:
-<<<<<<< HEAD
-    zaaktype = ZaakTypeDocument(
-        url=zaak.zaaktype.url,
-        omschrijving=zaak.zaaktype.omschrijving,
-=======
     zaaktype = (
         zaak.zaaktype
         if isinstance(zaak.zaaktype, ZaakType)
@@ -33,17 +28,12 @@
         url=zaaktype.url,
         omschrijving=zaaktype.omschrijving,
         catalogus=zaaktype.catalogus,
->>>>>>> be57093f
     )
         
     zaak_document = ZaakDocument(
         meta={"id": zaak.uuid},
         url=zaak.url,
-<<<<<<< HEAD
-        zaaktype=zaaktype,
-=======
         zaaktype=zaaktype_document,
->>>>>>> be57093f
         identificatie=zaak.identificatie,
         bronorganisatie=zaak.bronorganisatie,
         omschrijving=zaak.omschrijving,
