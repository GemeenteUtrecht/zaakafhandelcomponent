from typing import Any, Dict, List

from django.utils.translation import gettext_lazy as _

from rest_framework import serializers

from zac.accounts.api.serializers import UserSerializer
from zac.api.polymorphism import PolymorphicSerializer

from ..user_tasks.context import REGISTRY
from .fields import TaskField
from .validators import UserValidator


class ErrorSerializer(serializers.Serializer):
    detail = serializers.CharField()


class RecursiveField(serializers.Serializer):
    def to_representation(self, instance):
        return self.parent.parent.to_representation(instance)


class TaskSerializer(serializers.Serializer):
    id = serializers.UUIDField()
    execute_url = serializers.URLField()
    name = serializers.CharField(max_length=100)
    created = serializers.DateTimeField()
    has_form = serializers.BooleanField()
    assignee = UserSerializer(allow_null=True, required=False)


class ProcessInstanceSerializer(serializers.Serializer):
    id = serializers.UUIDField()
    definition_id = serializers.CharField(max_length=1000)
    title = serializers.CharField(max_length=100)
    sub_processes = RecursiveField(many=True)
    messages = serializers.ListField(
        child=serializers.CharField(max_length=100), allow_empty=True
    )
    tasks = TaskSerializer(many=True)


class ChoiceFieldNoValidation(serializers.ChoiceField):
    def to_internal_value(self, data):
        return data


class BaseUserTaskSerializer(PolymorphicSerializer):
    discriminator_field = "form"
    serializer_mapping = {}  # set at run-time based on the REGISTRY
    fallback_distriminator_value = ""  # fall back to dynamic form

    form = ChoiceFieldNoValidation(
        label=_("Form to render"),
        source="task.form_key",
        help_text=_(
            "The form key of the form to render. Note that unknown form keys (= not "
            "present in the enum) will be returned as is."
        ),
        allow_blank=True,
        choices=(),
    )

    def __init__(self, *args, **kwargs):
        super().__init__(*args, **kwargs)
        self.fields["form"].choices = [
            (key, key or _("(camunda form)")) for key in REGISTRY.keys()
        ]


class UserTaskContextSerializer(BaseUserTaskSerializer):
    task = TaskSerializer(label=_("User task summary"))
    # the context is added by the serializer_mapping serializers

    def __init__(self, *args, **kwargs):
        self.serializer_mapping = {
            form_key: item.read_serializer for form_key, item in REGISTRY.items()
        }
        super().__init__(*args, **kwargs)


class SubmitUserTaskSerializer(BaseUserTaskSerializer):
    def __init__(self, *args, **kwargs):
        self.serializer_mapping = {
            form_key: item.write_serializer
            for form_key, item in REGISTRY.items()
            if item.write_serializer
        }
        super().__init__(*args, **kwargs)

    def get_mapped_serializer(self):
        form_key = self.context["task"].form_key
        lookup = (
            form_key
            if form_key in self.serializer_mapping
            else self.fallback_distriminator_value
        )
        return self.serializer_mapping[lookup]

    def on_task_submission(self) -> Any:
        mapped_serializer = self.get_mapped_serializer()
        if hasattr(mapped_serializer, "on_task_submission"):
            return mapped_serializer.on_task_submission()

    def get_process_variables(self) -> Dict:
        mapped_serializer = self.get_mapped_serializer()
        if hasattr(
            mapped_serializer,
            "get_process_variables",
        ):
            return mapped_serializer.get_process_variables()
        return {}


class MessageSerializer(serializers.Serializer):
    process_instance_id = serializers.UUIDField(
        label=_("Process instance ID"),
        help_text=_("The ID of the process instance where the message is sent to."),
    )
    message = serializers.ChoiceField(
        choices=(("", ""),),
        label=_("Message"),
        help_text=_("The message that is sent to the process instance."),
    )

    def set_message_choices(self, message_names: List[str]):
<<<<<<< HEAD
        self.fields["message"].choices = [(name, name) for name in message_names]


class SetTaskAssigneeSerializer(serializers.Serializer):
    task = TaskField(
        label=_("Task ID"),
        help_text=_("The ID of the task which assignee/delegate is to be set."),
    )
    assignee = serializers.CharField(
        label=_("assignee"),
        help_text=_("User assigned to the task."),
        allow_blank=True,
        validators=(UserValidator(),),
    )
    delegate = serializers.CharField(
        label=_("delegate"),
        help_text=_("User delegated to the task."),
        allow_blank=True,
        validators=(UserValidator(),),
    )
=======
        self.fields["message"].choices = [(name, name) for name in message_names]
>>>>>>> 6ee7c8fc
<|MERGE_RESOLUTION|>--- conflicted
+++ resolved
@@ -125,7 +125,6 @@
     )
 
     def set_message_choices(self, message_names: List[str]):
-<<<<<<< HEAD
         self.fields["message"].choices = [(name, name) for name in message_names]
 
 
@@ -145,7 +144,4 @@
         help_text=_("User delegated to the task."),
         allow_blank=True,
         validators=(UserValidator(),),
-    )
-=======
-        self.fields["message"].choices = [(name, name) for name in message_names]
->>>>>>> 6ee7c8fc
+    )