import uuid

from django.utils.translation import gettext_lazy as _

from django_camunda.api import complete_task, send_message
from drf_spectacular.openapi import OpenApiParameter, OpenApiTypes
from drf_spectacular.utils import extend_schema
from rest_framework import exceptions, parsers, permissions, status
from rest_framework.request import Request
from rest_framework.response import Response
from rest_framework.views import APIView

from zac.core.camunda import get_process_zaak_url
from zac.core.services import get_zaak

from ..data import Task
from ..dynamic_forms.context import build_dynamic_form_serializer
from ..messages import get_messages
from ..process_instances import get_process_instance
from ..processes import get_process_instances
from ..user_tasks import UserTaskData, get_context, get_task
from .permissions import CanPerformTasks, CanSendMessages
from .serializers import (
    ErrorSerializer,
    MessageSerializer,
    ProcessInstanceSerializer,
    UserTaskSerializer,
)
from .utils import get_bptl_app_id_variable


class ProcessInstanceFetchView(APIView):
    schema_summary = _("List process instances for a zaak")
    serializer_class = ProcessInstanceSerializer

    @extend_schema(
        parameters=[
            OpenApiParameter(
                "zaak_url",
                OpenApiTypes.URI,
                OpenApiParameter.QUERY,
                required=True,
            )
        ],
        responses={
            200: serializer_class(many=True),
            400: ErrorSerializer,
        },
    )
    def get(self, request: Request, *args, **kwargs):
        """
        Get the Camunda process instances for a given zaak.

        Retrieve the process instances where the zaak URL is matches the process
        `zaakUrl` variable. Process instances return the available message that can be
        sent into the process and the available user tasks. The response includes the
        child-process instances of each matching process instance.
        """
        zaak_url = request.GET.get("zaak_url")
        if not zaak_url:
            err_serializer = ErrorSerializer(data={"detail": "missing zaak_url"})
            return Response(err_serializer.data, status=status.HTTP_400_BAD_REQUEST)

        process_instances = get_process_instances(zaak_url)
        serializer = self.serializer_class(process_instances, many=True)

        return Response(serializer.data)


class UserTaskView(APIView):  # change into -> UserTaskView
    """
    Get the user task context from Camunda and perform the user task on Camunda.

    Given the task ID, retrieve the task details from Camunda and enrich this with
    context for the UI. The shape of the context depends on the ``form`` value.

    The shape of the payload of the user task depends on the ``form`` value as well.
    """

    permission_classes = (permissions.IsAuthenticated & CanPerformTasks,)
<<<<<<< HEAD
    serializer_class = UserTaskSerializer
=======
    serializer_class = UserTaskContextSerializer
    parser_classes = (parsers.JSONParser,)
>>>>>>> a26a50ea

    def get_object(self) -> Task:
        task = get_task(self.kwargs["task_id"], check_history=False)
        if task is None:
            raise exceptions.NotFound(
                _("The task with given task ID does not exist (anymore).")
            )
        # May raise a permission denied
        self.check_object_permissions(self.request, task)
        return task

    def get_serializer(self, **kwargs):
        return self.serializer_class(**kwargs)

    @extend_schema(
        summary=_("Retrieve user task data and context"),
        responses={
            200: UserTaskSerializer,
            403: ErrorSerializer,
            404: ErrorSerializer,
        },
    )
    def get(self, request: Request, task_id: uuid.UUID):
        task = self.get_object()
        task_data = UserTaskData(task=task, context=get_context(task))
        serializer = self.get_serializer(
            instance=task_data,
            context={"request": request, "view": self},
        )
        return Response(serializer.data)

    @extend_schema(
        summary=_("Submit user task data"),
        request=OpenApiTypes.OBJECT,
        responses={
            200: OpenApiTypes.OBJECT,
            400: OpenApiTypes.OBJECT,
            403: ErrorSerializer,
            404: ErrorSerializer,
            500: ErrorSerializer,
        },
    )
    def put(self, request: Request, task_id: uuid.UUID):
        """
        Submit user task data for Camunda user tasks.

        The exact shape of the data depends on the Camunda task type. On succesful,
        valid submission, the user task in Camunda is completed and the resulting
        process variables are set.

        The ZAC always injects its own ``bptlAppId`` process variable so that BPTL
        executes tasks from the right context.

        This endpoint is only available if you have permissions to perform user tasks.
        """
        task = self.get_object()
        # TODO: properly abstract away with Daniël's work
        serializer = self.get_serializer(
            data={
                **request.data,
                "form": task.form,
            },
            context={"task": task},
        )
        serializer.is_valid(raise_exception=True)

        variables = {
            **get_bptl_app_id_variable(),
            **serializer.get_process_variables(),
        }

        complete_task(task.id, variables)

        return Response(serializer.data)


class SendMessageView(APIView):
    permission_classes = (permissions.IsAuthenticated & CanSendMessages,)
    serializer_class = MessageSerializer

    def get_serializer(self, **kwargs):
        serializer = self.serializer_class(**kwargs)
        process_instance_id = serializer.initial_data.get("process_instance_id", None)

        # no (valid) process instance ID -> get a serializer with no valid messages -> invalid
        # POST request
        if not process_instance_id:
            return serializer

        # set the valid process instance messages _if_ a process instance exists
        process_instance = get_process_instance(process_instance_id)
        if process_instance is None or process_instance.historical:
            return serializer

        messages = get_messages(process_instance.definition_id)
        serializer.set_message_choices(messages)

        return serializer

    @extend_schema(
        summary=_("Send BPMN message"),
        request=MessageSerializer,
        responses={
            204: None,
            403: ErrorSerializer,
            404: ErrorSerializer,
        },
    )
    def post(self, request, *args, **kwargs):
        """
        Send a BPMN message into a running process instance.

        Typically this will start an embedded sub process in the running process
        instance.

        Note that the available/valid messages depend on the specific process
        definition and are validated at run-time.
        """
        # First populate message choices from the process instance...
        serializer = self.get_serializer(data=request.data)
        # ... then validate.
        serializer.is_valid(raise_exception=True)

        # Check permissions
        process_instance_id = serializer.validated_data["process_instance_id"]
        process_instance = get_process_instance(process_instance_id)
        zaak_url = get_process_zaak_url(process_instance)
        zaak = get_zaak(zaak_url=zaak_url)
        self.check_object_permissions(request, zaak)

        # Set variables
        variables = get_bptl_app_id_variable()

        send_message(
            serializer.validated_data["message"],
            [process_instance.id],
            variables,
        )
        return Response(status=status.HTTP_204_NO_CONTENT)


class PerformTaskView(APIView):
    """
    Implement polymorphic(?) perform task view
    """

    pass<|MERGE_RESOLUTION|>--- conflicted
+++ resolved
@@ -78,12 +78,8 @@
     """
 
     permission_classes = (permissions.IsAuthenticated & CanPerformTasks,)
-<<<<<<< HEAD
     serializer_class = UserTaskSerializer
-=======
-    serializer_class = UserTaskContextSerializer
     parser_classes = (parsers.JSONParser,)
->>>>>>> a26a50ea
 
     def get_object(self) -> Task:
         task = get_task(self.kwargs["task_id"], check_history=False)
