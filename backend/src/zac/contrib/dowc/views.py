--- conflicted
+++ resolved
@@ -53,16 +53,10 @@
         """
         Create a dowc object in the dowc API and expose the document through a URL.
         """
-<<<<<<< HEAD
         document = self.get_object()
         referer = request.META.get("HTTP_REFERER", "")
         response, status_code = create_doc(request.user, document, purpose, referer)
         serializer = self.serializer_class(response)
-=======
-        document = self.get_object(bronorganisatie, identificatie)
-        dowc_response, status_code = get_doc_info(request.user, document, purpose)
-        serializer = self.serializer_class(dowc_response)
->>>>>>> f8afa113
         return Response(serializer.data, status=status_code)
 
 
