import logging
from copy import copy

from django.core.exceptions import ObjectDoesNotExist
from django.http import Http404
<<<<<<< HEAD
from django.utils.translation import gettext_lazy as _
=======
>>>>>>> a74b0d66

from django_camunda.api import complete_task
from django_camunda.client import get_client as get_camunda_client
from drf_spectacular.utils import extend_schema_view
from rest_framework import authentication, permissions, status
from rest_framework.permissions import IsAuthenticated
from rest_framework.response import Response
from rest_framework.views import APIView
from zds_client.client import get_operation_url
from zgw_consumers.concurrent import parallel
from zgw_consumers.models import Service

from zac.core.api.permissions import CanReadZaken
from zac.core.api.views import GetZaakMixin
from zac.core.services import get_zaak
from zac.notifications.views import BaseNotificationCallbackView

from .api import (
    get_client,
    get_review_request,
    get_review_requests,
    retrieve_advices,
    retrieve_approvals,
)
from .permissions import IsReviewUser
from .serializers import ZaakRevReqDetailSerializer, ZaakRevReqSummarySerializer
from .utils import remote_kownsl_create_schema, remote_kownsl_get_schema

logger = logging.getLogger(__name__)


class KownslNotificationCallbackView(BaseNotificationCallbackView):
    def handle_notification(self, data: dict):
        # just to make sure, shouldn't happen with our URL routing
        if not data["kanaal"] == "kownsl":
            return

        if data["actie"] == "reviewSubmitted":
            self._handle_review_submitted(data)

    @staticmethod
    def _handle_review_submitted(data: dict):
        client = Service.get_client(data["hoofd_object"])

        logger.debug("Retrieving review request %s", data["hoofd_object"])
        review_request = client.retrieve("reviewrequest", url=data["hoofd_object"])

        # look up and complete the user task in Camunda
        assignee = data["kenmerken"]["author"]
        camunda_client = get_camunda_client()

        params = {
            "processInstanceId": review_request["metadata"]["processInstanceId"],
            "taskDefinitionKey": review_request["metadata"]["taskDefinitionId"],
            "assignee": assignee,
        }
        logger.debug("Finding user tasks matching %r", params)
        tasks = camunda_client.get("task", params)

        if not tasks:
            logger.info(
                "No user tasks found - possibly they were already marked completed."
            )
            return

        if len(tasks) > 1:
            logger.warning(
                "Multiple user tasks with the same assignee and definition found in a single process instance!",
                extra={"tasks": tasks, "params": params},
            )

        for task in tasks:
            complete_task(task["id"], variables={})


class BaseRequestView(APIView):
    """
    This view allows a user to get relevant review request data from the kownsl API to be able to form an advice,
    and post their advice/approval to the kownsl component.

    * Requires that the requesting user is authenticated and found in review_request.user_deadlines
    """

    permission_classes = (IsAuthenticated & IsReviewUser,)
    _operation_id = NotImplemented
    serializer_class = None  # this only serves to shut up drf-spectacular errors

    def get_object(self):
        client = get_client(self.request.user)
        operation_id = "reviewrequest_retrieve"
        url = get_operation_url(
            client.schema,
            operation_id,
            uuid=self.kwargs["request_uuid"],
        )
        review_request = client.request(url, operation_id)
        self.check_object_permissions(self.request, review_request)
        return review_request

    @remote_kownsl_get_schema("/api/v1/review-requests/{uuid}")
    def get(self, request, request_uuid):
        review_request = self.get_object()
        review_users = [
            review["author"]["username"] for review in review_request["reviews"]
        ]
        headers = {
            "X-Kownsl-Submitted": "true"
            if request.user.username in review_users
            else "false"
        }
<<<<<<< HEAD

        return Response(data, headers=headers)
=======
        return Response(review_request, headers=headers)
>>>>>>> a74b0d66

    def post(self, request, request_uuid):
        # Check if user is allowed to get and post based on source review request user_deadlines value.
        self.get_object()

        client = get_client(request.user)
        operation_id = self._operation_id
        url = get_operation_url(
            client.schema,
            operation_id,
            parent_lookup_request__uuid=request_uuid,
        )
        response = client.request(
            url, operation_id, method="POST", expected_status=201, json=request.data
        )
        return Response(response, status=status.HTTP_201_CREATED)


@extend_schema_view(
    post=remote_kownsl_create_schema(
        "/api/v1/review-requests/{parent_lookup_request__uuid}/advices"
    ),
)
class AdviceRequestView(BaseRequestView):
    _operation_id = "advice_create"

    def get(self, *args, **kwargs):
        return super().get(*args, **kwargs)

    get.schema_summary = _("Retrieve advice review request")


AdviceRequestView.post.schema_summary = _("Register advice for review request")


@extend_schema_view(
    post=remote_kownsl_create_schema(
        "/api/v1/review-requests/{parent_lookup_request__uuid}/approvals"
    ),
)
class ApprovalRequestView(BaseRequestView):
    _operation_id = "approval_create"

    def get(self, *args, **kwargs):
        return super().get(*args, **kwargs)

    get.schema_summary = _("Retrieve approval review request")


ApprovalRequestView.post.schema_summary = _("Register approval for review request")


class ZaakReviewRequestSummaryView(GetZaakMixin, APIView):
    authentication_classes = (authentication.SessionAuthentication,)
    permission_classes = (permissions.IsAuthenticated & CanReadZaken,)
    schema_summary = _("List review requests summary for a case")

    def get_serializer(self, **kwargs):
        return ZaakRevReqSummarySerializer(many=True, **kwargs)

    def get(self, request, *args, **kwargs):
        zaak = self.get_object()
        review_requests = get_review_requests(zaak)
        serializer = self.get_serializer(instance=review_requests)
        return Response(serializer.data)


class ZaakReviewRequestDetailView(APIView):
    authentication_classes = (authentication.SessionAuthentication,)
    permission_classes = (permissions.IsAuthenticated & CanReadZaken,)
    serializer_class = ZaakRevReqDetailSerializer
    schema_summary = _("Retrieve review request details")

    def get(self, request, request_uuid, *args, **kwargs):
        review_request = get_review_request(request_uuid)

        try:
            zaak = get_zaak(review_request.for_zaak)

        except ObjectDoesNotExist:
            raise Http404(f"No zaak is found for url: {review_request.for_zaak}.")

        self.check_object_permissions(self.request, zaak)

        with parallel() as executor:

            review_request.advices = []
            if review_request.num_advices:
                _advices = executor.submit(retrieve_advices, review_request)
                review_request.advices = _advices.result()

            review_request.approvals = []
            if review_request.num_approvals:
                _approvals = executor.submit(retrieve_approvals, review_request)
                review_request.approvals = _approvals.result()

        serializer = self.serializer_class(instance=review_request)
        return Response(serializer.data)<|MERGE_RESOLUTION|>--- conflicted
+++ resolved
@@ -3,10 +3,7 @@
 
 from django.core.exceptions import ObjectDoesNotExist
 from django.http import Http404
-<<<<<<< HEAD
 from django.utils.translation import gettext_lazy as _
-=======
->>>>>>> a74b0d66
 
 from django_camunda.api import complete_task
 from django_camunda.client import get_client as get_camunda_client
@@ -117,12 +114,7 @@
             if request.user.username in review_users
             else "false"
         }
-<<<<<<< HEAD
-
-        return Response(data, headers=headers)
-=======
         return Response(review_request, headers=headers)
->>>>>>> a74b0d66
 
     def post(self, request, request_uuid):
         # Check if user is allowed to get and post based on source review request user_deadlines value.
